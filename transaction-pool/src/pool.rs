--- conflicted
+++ resolved
@@ -406,11 +406,7 @@
 
 	/// Returns worst transaction in the queue (if any).
 	pub fn worst_transaction(&self) -> Option<Arc<T>> {
-<<<<<<< HEAD
-		self.worst_transactions.iter().next_back().map(|x| x.transaction.clone())
-=======
 		self.worst_transactions.iter().next_back().map(|x| x.transaction.transaction.clone())
->>>>>>> 4ba600fc
 	}
 
 	/// Returns true if the pool is at it's capacity.
@@ -420,11 +416,7 @@
 	}
 
 	/// Returns senders ordered by priority of their transactions.
-<<<<<<< HEAD
-	pub fn senders(&self) -> impl Iterator<Item=&Sender> {
-=======
 	pub fn senders(&self) -> impl Iterator<Item=&T::Sender> {
->>>>>>> 4ba600fc
 		self.best_transactions.iter().map(|tx| tx.transaction.sender())
 	}
 
@@ -544,8 +536,8 @@
 	S: Scoring<T> + 'a,
 {
 	ready: R,
-	senders: hash_map::Iter<'a, Sender, Transactions<T, S>>,
-	transactions: Option<slice::Iter<'a, Arc<T>>>,
+	senders: hash_map::Iter<'a, T::Sender, Transactions<T, S>>,
+	transactions: Option<slice::Iter<'a, Transaction<T>>>,
 }
 
 impl<'a, T, R, S> Iterator for UnorderedIterator<'a, T, R, S> where
@@ -553,7 +545,7 @@
 	R: Ready<T>,
 	S: Scoring<T>,
 {
-	type Item = Arc<T>;
+	type Item = Transaction<T>;
 
 	fn next(&mut self) -> Option<Self::Item> {
 		loop {

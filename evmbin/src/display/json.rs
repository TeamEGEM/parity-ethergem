--- conflicted
+++ resolved
@@ -47,35 +47,6 @@
 	unmatched: bool,
 }
 
-<<<<<<< HEAD
-impl Informant {
-	fn memory(&self) -> String {
-		format!("\"0x{}\"", self.memory.to_hex())
-	}
-
-	fn stack(&self) -> String {
-		let items = self.stack.iter().map(|i| format!("\"0x{:x}\"", i)).collect::<Vec<_>>();
-		format!("[{}]", items.join(","))
-	}
-
-	fn storage(&self) -> String {
-		let vals = self.storage.iter()
-			.map(|(k, v)| format!("\"0x{:?}\": \"0x{:?}\"", k, v))
-			.collect::<Vec<_>>();
-		format!("{{{}}}", vals.join(","))
-	}
-
-	fn with_informant_in_depth<F: Fn(&mut Informant)>(informant: &mut Informant, depth: usize, f: F) {
-		if depth == 0 {
-			f(informant);
-		} else {
-			Self::with_informant_in_depth(informant.subinfos.last_mut().expect("prepare/done_trace are not balanced"), depth - 1, f);
-		}
-	}
-}
-
-=======
->>>>>>> 7a367698
 impl vm::Informant for Informant {
 	fn before_test(&mut self, name: &str, action: &str) {
 		println!("{}", json!({"action": action, "test": name}));
@@ -141,7 +112,6 @@
 		});
 	}
 
-<<<<<<< HEAD
 	fn trace_executed(&mut self, gas_used: U256, stack_push: &[U256], mem: &[u8]) {
 		let subdepth = self.subdepth;
 		Self::with_informant_in_depth(self, subdepth, |informant: &mut Informant| {
@@ -149,18 +119,17 @@
 			let store_diff = informant.store_written.clone();
 			let info = ::evm::Instruction::from_u8(informant.instruction).map(|i| i.info());
 
-			let trace = format!(
-				"{{\"pc\":{pc},\"op\":{op},\"opName\":\"{name}\",\"gas\":\"0x{gas:x}\",\"gasCost\":\"0x{gas_cost:x}\",\"memory\":{memory},\"stack\":{stack},\"storage\":{storage},\"depth\":{depth}}}",
-				pc = informant.pc,
-				op = informant.instruction,
-				name = info.map(|i| i.name).unwrap_or(""),
-				gas = gas_used.saturating_add(informant.gas_cost),
-				gas_cost = informant.gas_cost,
-				memory = informant.memory(),
-				stack = informant.stack(),
-				storage = informant.storage(),
-				depth = informant.depth,
-			);
+			let trace = json!({
+				"pc": self.pc,
+				"op": self.instruction,
+				"opName": info.map(|i| i.name).unwrap_or(""),
+				"gas": format!("{:#x}", gas_used.saturating_add(self.gas_cost)),
+				"gasCost": format!("{:#x}", self.gas_cost),
+				"memory": format!("0x{}", self.memory.to_hex()),
+				"stack": self.stack,
+				"storage": self.storage,
+				"depth": self.depth,
+			});
 			informant.traces.push(trace);
 
 			informant.unmatched = false;
@@ -177,37 +146,6 @@
 					informant.memory.resize(pos + data.len(), 0);
 				}
 				informant.memory[pos..pos + data.len()].copy_from_slice(data);
-=======
-	fn trace_executed(&mut self, gas_used: U256, stack_push: &[U256], mem_diff: Option<(usize, &[u8])>, store_diff: Option<(U256, U256)>) {
-		let info = ::evm::Instruction::from_u8(self.instruction).map(|i| i.info());
-
-		let trace = json!({
-			"pc": self.pc,
-			"op": self.instruction,
-			"opName": info.map(|i| i.name).unwrap_or(""),
-			"gas": format!("{:#x}", gas_used.saturating_add(self.gas_cost)),
-			"gasCost": format!("{:#x}", self.gas_cost),
-			"memory": format!("0x{}", self.memory.to_hex()),
-			"stack": self.stack,
-			"storage": self.storage,
-			"depth": self.depth,
-		});
-
-		self.traces.push(trace.to_string());
-
-		self.unmatched = false;
-		self.gas_used = gas_used;
-
-		let len = self.stack.len();
-		let info_args = info.map(|i| i.args).unwrap_or(0);
-		self.stack.truncate(if len > info_args { len - info_args } else { 0 });
-		self.stack.extend_from_slice(stack_push);
-
-		// TODO [ToDr] Align memory?
-		if let Some((pos, data)) = mem_diff {
-			if self.memory.len() < (pos + data.len()) {
-				self.memory.resize(pos + data.len(), 0);
->>>>>>> 7a367698
 			}
 
 			if let Some((pos, val)) = store_diff {

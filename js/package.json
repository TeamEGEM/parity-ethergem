{
  "name": "parity.js",
  "version": "0.2.100",
  "main": "release/index.js",
  "jsnext:main": "src/index.js",
  "author": "Parity Team <admin@parity.io>",
  "maintainers": [
    "Jaco Greeff",
    "Nicolas Gotchac",
    "Jannis Redmann"
  ],
  "contributors": [],
  "license": "GPL-3.0",
  "repository": {
    "type": "git",
    "url": "git+https://github.com/ethcore/parity.git"
  },
  "keywords": [
    "Ethereum",
    "ABI",
    "API",
    "Web3",
    "RPC",
    "Parity",
    "Promise"
  ],
  "scripts": {
    "build": "npm run build:lib && npm run build:dll && npm run build:app",
    "build:app": "webpack --config webpack/app --progress",
    "build:lib": "webpack --config webpack/libraries --progress",
    "build:dll": "webpack --config webpack/vendor --progress",
    "ci:build": "npm run ci:build:lib && npm run ci:build:dll && npm run ci:build:app",
    "ci:build:app": "NODE_ENV=production webpack --config webpack/app",
    "ci:build:lib": "NODE_ENV=production webpack --config webpack/libraries",
    "ci:build:dll": "NODE_ENV=production webpack --config webpack/vendor",
    "ci:build:npm": "NODE_ENV=production webpack --config webpack/npm",
    "start": "npm install && npm run build:lib && npm run build:dll && npm run start:app",
    "start:app": "node webpack/dev.server",
    "clean": "rm -rf ./build ./coverage",
    "coveralls": "npm run testCoverage && coveralls < coverage/lcov.info",
    "lint": "eslint --ignore-path .gitignore ./src/",
    "lint:cached": "eslint --cache --ignore-path .gitignore ./src/",
    "test": "NODE_ENV=test mocha 'src/**/*.spec.js'",
    "test:coverage": "NODE_ENV=test istanbul cover _mocha -- 'src/**/*.spec.js'",
    "test:e2e": "NODE_ENV=test mocha 'src/**/*.e2e.js'",
    "test:npm": "(cd .npmjs && npm i) && node test/npmLibrary && (rm -rf .npmjs/node_modules)",
    "prepush": "npm run lint:cached"
  },
  "devDependencies": {
    "babel-cli": "6.18.0",
    "babel-core": "6.20.0",
    "babel-eslint": "7.1.1",
    "babel-loader": "6.2.8",
    "babel-plugin-lodash": "3.2.10",
    "babel-plugin-transform-class-properties": "6.18.0",
    "babel-plugin-transform-decorators-legacy": "1.3.4",
    "babel-plugin-transform-object-rest-spread": "6.20.2",
    "babel-plugin-transform-react-remove-prop-types": "0.2.11",
    "babel-plugin-transform-runtime": "6.15.0",
<<<<<<< HEAD
    "babel-plugin-webpack-alias": "2.1.2",
    "babel-polyfill": "6.16.0",
=======
    "babel-polyfill": "6.20.0",
>>>>>>> f9a24f3c
    "babel-preset-es2015": "6.18.0",
    "babel-preset-es2016": "6.16.0",
    "babel-preset-es2017": "6.16.0",
    "babel-preset-react": "6.16.0",
    "babel-preset-stage-0": "6.16.0",
    "babel-register": "6.18.0",
    "babel-runtime": "6.20.0",
    "chai": "3.5.0",
    "chai-as-promised": "6.0.0",
    "chai-enzyme": "0.6.1",
    "circular-dependency-plugin": "2.0.0",
    "copy-webpack-plugin": "4.0.1",
    "core-js": "2.4.1",
    "coveralls": "2.11.15",
    "css-loader": "0.26.1",
    "ejs-loader": "0.3.0",
    "enzyme": "2.6.0",
    "eslint": "3.11.1",
    "eslint-config-semistandard": "7.0.0",
    "eslint-config-standard": "6.2.1",
    "eslint-config-standard-react": "4.2.0",
    "eslint-plugin-promise": "3.4.0",
    "eslint-plugin-react": "6.7.1",
    "eslint-plugin-standard": "2.0.1",
    "express": "4.14.0",
    "extract-loader": "0.1.0",
    "extract-text-webpack-plugin": "2.0.0-beta.4",
    "file-loader": "0.9.0",
    "happypack": "3.0.0",
    "html-loader": "0.4.4",
    "html-webpack-plugin": "2.24.1",
    "http-proxy-middleware": "0.17.2",
    "husky": "0.11.9",
    "ignore-styles": "5.0.1",
    "image-webpack-loader": "3.0.0",
    "istanbul": "1.0.0-alpha.2",
    "jsdom": "9.8.3",
    "json-loader": "0.5.4",
    "mocha": "3.2.0",
    "mock-local-storage": "1.0.2",
    "mock-socket": "6.0.3",
    "nock": "9.0.2",
    "postcss-import": "8.1.0",
    "postcss-loader": "1.1.1",
    "postcss-nested": "1.0.0",
    "postcss-simple-vars": "3.0.0",
    "progress": "1.1.8",
    "raw-loader": "0.5.1",
    "react-addons-perf": "15.4.1",
    "react-addons-test-utils": "15.4.1",
    "react-hot-loader": "3.0.0-beta.6",
    "rucksack-css": "0.9.1",
    "sinon": "1.17.6",
    "sinon-as-promised": "4.0.2",
    "sinon-chai": "2.8.0",
    "style-loader": "0.13.1",
    "url-loader": "0.5.7",
    "webpack": "2.1.0-beta.27",
    "webpack-dev-middleware": "1.8.4",
    "webpack-error-notification": "0.1.6",
    "webpack-hot-middleware": "2.13.2",
    "websocket": "1.0.23"
  },
  "dependencies": {
    "bignumber.js": "3.0.1",
    "blockies": "0.0.2",
    "brace": "0.9.0",
    "bytes": "2.4.0",
    "es6-error": "4.0.0",
    "es6-promise": "4.0.5",
    "ethereumjs-tx": "1.1.4",
    "eventemitter3": "2.0.2",
    "file-saver": "1.3.3",
    "format-json": "1.0.3",
    "format-number": "2.0.1",
    "geopattern": "1.2.3",
    "isomorphic-fetch": "2.2.1",
    "js-sha3": "0.5.5",
    "lodash": "4.17.2",
    "marked": "0.3.6",
    "material-ui": "0.16.4",
    "material-ui-chip-input": "0.11.1",
    "mobx": "2.6.4",
    "mobx-react": "4.0.3",
    "mobx-react-devtools": "4.2.10",
    "moment": "2.17.0",
    "phoneformat.js": "1.0.3",
    "qs": "6.3.0",
    "react": "15.4.1",
    "react-ace": "4.1.0",
    "react-addons-css-transition-group": "15.4.1",
    "react-copy-to-clipboard": "4.2.3",
    "react-dom": "15.4.1",
    "react-dropzone": "3.7.3",
    "react-redux": "4.4.6",
    "react-router": "3.0.0",
    "react-router-redux": "4.0.7",
    "react-tap-event-plugin": "2.0.1",
    "react-tooltip": "3.2.2",
    "recharts": "0.15.2",
    "redux": "3.6.0",
    "redux-actions": "1.1.0",
    "redux-thunk": "2.1.0",
    "rlp": "2.0.0",
    "scryptsy": "2.0.0",
    "solc": "ngotchac/solc-js",
    "store": "1.3.20",
    "utf8": "2.1.2",
    "valid-url": "1.0.9",
    "validator": "6.2.0",
    "web3": "0.17.0-beta",
    "whatwg-fetch": "2.0.1",
    "worker-loader": "0.7.1"
  }
}<|MERGE_RESOLUTION|>--- conflicted
+++ resolved
@@ -57,12 +57,8 @@
     "babel-plugin-transform-object-rest-spread": "6.20.2",
     "babel-plugin-transform-react-remove-prop-types": "0.2.11",
     "babel-plugin-transform-runtime": "6.15.0",
-<<<<<<< HEAD
     "babel-plugin-webpack-alias": "2.1.2",
-    "babel-polyfill": "6.16.0",
-=======
     "babel-polyfill": "6.20.0",
->>>>>>> f9a24f3c
     "babel-preset-es2015": "6.18.0",
     "babel-preset-es2016": "6.16.0",
     "babel-preset-es2017": "6.16.0",

--- conflicted
+++ resolved
@@ -512,17 +512,6 @@
 
 [[package]]
 name = "ethcore-light"
-<<<<<<< HEAD
-version = "1.5.0"
-dependencies = [
- "ethcore 1.5.0",
- "ethcore-io 1.5.0",
- "ethcore-ipc 1.5.0",
- "ethcore-ipc-codegen 1.5.0",
- "ethcore-network 1.5.0",
- "ethcore-util 1.5.0",
- "futures 0.1.6 (registry+https://github.com/rust-lang/crates.io-index)",
-=======
 version = "1.6.0"
 dependencies = [
  "ethcore 1.6.0",
@@ -531,7 +520,7 @@
  "ethcore-ipc-codegen 1.6.0",
  "ethcore-network 1.6.0",
  "ethcore-util 1.6.0",
->>>>>>> 6f3cefe1
+ "futures 0.1.6 (registry+https://github.com/rust-lang/crates.io-index)",
  "log 0.3.6 (registry+https://github.com/rust-lang/crates.io-index)",
  "rand 0.3.14 (registry+https://github.com/rust-lang/crates.io-index)",
  "rlp 0.1.0",

// Copyright 2015, 2016 Ethcore (UK) Ltd.
// This file is part of Parity.

// Parity is free software: you can redistribute it and/or modify
// it under the terms of the GNU General Public License as published by
// the Free Software Foundation, either version 3 of the License, or
// (at your option) any later version.

// Parity is distributed in the hope that it will be useful,
// but WITHOUT ANY WARRANTY; without even the implied warranty of
// MERCHANTABILITY or FITNESS FOR A PARTICULAR PURPOSE.  See the
// GNU General Public License for more details.

// You should have received a copy of the GNU General Public License
// along with Parity.  If not, see <http://www.gnu.org/licenses/>.

use std::sync::Arc;
use std::collections::HashMap;
use std::io;
use util::Bytes;
use network::{NetworkProtocolHandler, NetworkService, NetworkContext, PeerId, ProtocolId,
	NetworkConfiguration as BasicNetworkConfiguration, NonReservedPeerMode, NetworkError,
	AllowIP as NetworkAllowIP};
use util::{U256, H256};
use io::{TimerToken};
use ethcore::client::{BlockChainClient, ChainNotify};
use ethcore::snapshot::SnapshotService;
use ethcore::header::BlockNumber;
use sync_io::NetSyncIo;
use chain::{ChainSync, SyncStatus};
use infinity::{InfinitySync};
use std::net::{SocketAddr, AddrParseError};
use ipc::{BinaryConvertable, BinaryConvertError, IpcConfig};
use std::str::FromStr;
use parking_lot::RwLock;
use chain::{ETH_PACKET_COUNT, SNAPSHOT_SYNC_PACKET_COUNT};

pub const WARP_SYNC_PROTOCOL_ID: ProtocolId = *b"par";

/// Ethereum sync protocol
pub const ETH_PROTOCOL: [u8; 3] = *b"eth";
/// Infinity protocol
pub const INF_PROTOCOL: [u8; 3] = *b"inf";

/// Sync configuration
#[derive(Debug, Clone, Copy)]
pub struct SyncConfig {
	/// Max blocks to download ahead
	pub max_download_ahead_blocks: usize,
	/// Network ID
	pub network_id: U256,
	/// Main "eth" subprotocol name.
	pub subprotocol_name: [u8; 3],
	/// Fork block to check
	pub fork_block: Option<(BlockNumber, H256)>,
	/// Enable snapshot sync
	pub warp_sync: bool,
}

impl Default for SyncConfig {
	fn default() -> SyncConfig {
		SyncConfig {
			max_download_ahead_blocks: 20000,
			network_id: U256::from(1),
			subprotocol_name: ETH_PROTOCOL,
			fork_block: None,
			warp_sync: false,
		}
	}
}

binary_fixed_size!(SyncConfig);
binary_fixed_size!(SyncStatus);

/// Current sync status
pub trait SyncProvider: Send + Sync {
	/// Get sync status
	fn status(&self) -> SyncStatus;

	/// Get peers information
	fn peers(&self) -> Vec<PeerInfo>;
}

/// Peer connection information
#[derive(Debug, Binary)]
pub struct PeerInfo {
	/// Public node id
	pub id: Option<String>,
	/// Node client ID
	pub client_version: String,
	/// Capabilities
	pub capabilities: Vec<String>,
	/// Remote endpoint address
	pub remote_address: String,
	/// Local endpoint address
	pub local_address: String,
	/// Ethereum protocol version
	pub eth_version: u32,
	/// SHA3 of peer best block hash
	pub eth_head: H256,
	/// Peer total difficulty if known
	pub eth_difficulty: Option<U256>,
}

/// Ethereum network protocol handler
pub struct EthSync {
	/// Network service
	network: NetworkService,
	/// Ethereum Protocol handler
	eth_handler: Arc<SyncProtocolHandler>,
	/// Infinity Protocol handler
	inf_handler: Arc<InfProtocolHandler>,
	/// The main subprotocol name
	subprotocol_name: [u8; 3],
	/// Configuration
	config: NetworkConfiguration,
}

impl EthSync {
	/// Creates and register protocol with the network service
	pub fn new(config: SyncConfig, chain: Arc<BlockChainClient>, snapshot_service: Arc<SnapshotService>, network_config: NetworkConfiguration) -> Result<Arc<EthSync>, NetworkError> {
		let inf_sync = InfinitySync::new(&config, chain.clone());
		let chain_sync = ChainSync::new(config, &*chain);
		let service = try!(NetworkService::new(try!(network_config.clone().into_basic())));
		let sync = Arc::new(EthSync{
			network: service,
<<<<<<< HEAD
			eth_handler: Arc::new(SyncProtocolHandler { sync: RwLock::new(chain_sync), chain: chain.clone(), snapshot_service: snapshot_service.clone() }),
			inf_handler: Arc::new(InfProtocolHandler { sync: RwLock::new(inf_sync), chain: chain, snapshot_service: snapshot_service }),
=======
			handler: Arc::new(SyncProtocolHandler {
				sync: RwLock::new(chain_sync),
				chain: chain,
				snapshot_service: snapshot_service,
				overlay: RwLock::new(HashMap::new()),
			}),
>>>>>>> b3d502ba
			subprotocol_name: config.subprotocol_name,
			config: network_config,
		});

		Ok(sync)
	}
}

#[ipc(client_ident="SyncClient")]
impl SyncProvider for EthSync {
	/// Get sync status
	fn status(&self) -> SyncStatus {
		self.eth_handler.sync.write().status()
	}

	/// Get sync peers
	fn peers(&self) -> Vec<PeerInfo> {
		self.network.with_context_eval(self.subprotocol_name, |context| {
			let sync_io = NetSyncIo::new(context, &*self.handler.chain, &*self.handler.snapshot_service, &self.handler.overlay);
			self.handler.sync.write().peers(&sync_io)
		}).unwrap_or(Vec::new())
	}
}

struct SyncProtocolHandler {
	/// Shared blockchain client.
	chain: Arc<BlockChainClient>,
	/// Shared snapshot service.
	snapshot_service: Arc<SnapshotService>,
	/// Sync strategy
	sync: RwLock<ChainSync>,
	/// Chain overlay used to cache data such as fork block.
	overlay: RwLock<HashMap<BlockNumber, Bytes>>,
}

impl NetworkProtocolHandler for SyncProtocolHandler {
	fn initialize(&self, io: &NetworkContext) {
		if io.subprotocol_name() != WARP_SYNC_PROTOCOL_ID {
			io.register_timer(0, 1000).expect("Error registering sync timer");
		}
	}

	fn read(&self, io: &NetworkContext, peer: &PeerId, packet_id: u8, data: &[u8]) {
		ChainSync::dispatch_packet(&self.sync, &mut NetSyncIo::new(io, &*self.chain, &*self.snapshot_service, &self.overlay), *peer, packet_id, data);
	}

	fn connected(&self, io: &NetworkContext, peer: &PeerId) {
		// If warp protocol is supported only allow warp handshake
		let warp_protocol = io.protocol_version(WARP_SYNC_PROTOCOL_ID, *peer).unwrap_or(0) != 0;
		let warp_context = io.subprotocol_name() == WARP_SYNC_PROTOCOL_ID;
		if warp_protocol == warp_context {
			self.sync.write().on_peer_connected(&mut NetSyncIo::new(io, &*self.chain, &*self.snapshot_service, &self.overlay), *peer);
		}
	}

	fn disconnected(&self, io: &NetworkContext, peer: &PeerId) {
		if io.subprotocol_name() != WARP_SYNC_PROTOCOL_ID {
			self.sync.write().on_peer_aborting(&mut NetSyncIo::new(io, &*self.chain, &*self.snapshot_service, &self.overlay), *peer);
		}
	}

	fn timeout(&self, io: &NetworkContext, _timer: TimerToken) {
		self.sync.write().maintain_peers(&mut NetSyncIo::new(io, &*self.chain, &*self.snapshot_service, &self.overlay));
		self.sync.write().maintain_sync(&mut NetSyncIo::new(io, &*self.chain, &*self.snapshot_service, &self.overlay));
		self.sync.write().propagate_new_transactions(&mut NetSyncIo::new(io, &*self.chain, &*self.snapshot_service, &self.overlay));
	}
}

struct InfProtocolHandler {
	/// Shared blockchain client.
	chain: Arc<BlockChainClient>,
	/// Shared snapshot service.
	snapshot_service: Arc<SnapshotService>,
	/// Sync strategy
	sync: RwLock<InfinitySync>,
}

impl NetworkProtocolHandler for InfProtocolHandler {
	fn initialize(&self, _io: &NetworkContext) {
	}

	fn read(&self, io: &NetworkContext, peer: &PeerId, packet_id: u8, data: &[u8]) {
		InfinitySync::dispatch_packet(&self.sync, &mut NetSyncIo::new(io, &*self.chain, &*self.snapshot_service), *peer, packet_id, data);
	}

	fn connected(&self, io: &NetworkContext, peer: &PeerId) {
		self.sync.write().on_peer_connected(&mut NetSyncIo::new(io, &*self.chain, &*self.snapshot_service), *peer);
	}

	fn disconnected(&self, io: &NetworkContext, peer: &PeerId) {
		self.sync.write().on_peer_aborting(&mut NetSyncIo::new(io, &*self.chain, &*self.snapshot_service), *peer);
	}

	fn timeout(&self, _io: &NetworkContext, _timer: TimerToken) {
	}
}

impl ChainNotify for EthSync {
	fn new_blocks(&self,
		imported: Vec<H256>,
		invalid: Vec<H256>,
		enacted: Vec<H256>,
		retracted: Vec<H256>,
		sealed: Vec<H256>,
		_duration: u64)
	{
		self.network.with_context(self.subprotocol_name, |context| {
<<<<<<< HEAD
			let mut sync_io = NetSyncIo::new(context, &*self.eth_handler.chain, &*self.eth_handler.snapshot_service);
			self.eth_handler.sync.write().chain_new_blocks(
=======
			let mut sync_io = NetSyncIo::new(context, &*self.handler.chain, &*self.handler.snapshot_service, &self.handler.overlay);
			self.handler.sync.write().chain_new_blocks(
>>>>>>> b3d502ba
				&mut sync_io,
				&imported,
				&invalid,
				&enacted,
				&retracted,
				&sealed);
		});
	}

	fn start(&self) {
<<<<<<< HEAD
		self.network.start().unwrap_or_else(|e| warn!("Error starting network: {:?}", e));
		self.network.register_protocol(self.eth_handler.clone(), self.subprotocol_name, &[62u8, 63u8, 64u8])
			.unwrap_or_else(|e| warn!("Error registering ethereum protocol: {:?}", e));
		self.network.register_protocol(self.inf_handler.clone(), INF_PROTOCOL, &[1u8])
			.unwrap_or_else(|e| warn!("Error registering infinity protocol: {:?}", e));
=======
		match self.network.start() {
			Err(NetworkError::StdIo(ref e)) if  e.kind() == io::ErrorKind::AddrInUse => warn!("Network port {:?} is already in use, make sure that another instance of an Ethereum client is not running or change the port using the --port option.", self.network.config().listen_address.expect("Listen address is not set.")),
			Err(err) => warn!("Error starting network: {}", err),
			_ => {},
		}
		self.network.register_protocol(self.handler.clone(), self.subprotocol_name, ETH_PACKET_COUNT, &[62u8, 63u8])
			.unwrap_or_else(|e| warn!("Error registering ethereum protocol: {:?}", e));
		// register the warp sync subprotocol
		self.network.register_protocol(self.handler.clone(), WARP_SYNC_PROTOCOL_ID, SNAPSHOT_SYNC_PACKET_COUNT, &[1u8])
			.unwrap_or_else(|e| warn!("Error registering snapshot sync protocol: {:?}", e));
>>>>>>> b3d502ba
	}

	fn stop(&self) {
		self.network.stop().unwrap_or_else(|e| warn!("Error stopping network: {:?}", e));
	}

	fn broadcast(&self, message: Vec<u8>) {
		self.network.with_context(ETH_PROTOCOL, |context| {
			let mut sync_io = NetSyncIo::new(context, &*self.eth_handler.chain, &*self.eth_handler.snapshot_service);
			self.inf_handler.sync.write().propagate_packet(&mut sync_io, message.clone());
		});
	}
}

impl IpcConfig for ManageNetwork { }
impl IpcConfig for SyncProvider { }

/// Trait for managing network
pub trait ManageNetwork : Send + Sync {
	/// Set to allow unreserved peers to connect
	fn accept_unreserved_peers(&self);
	/// Set to deny unreserved peers to connect
	fn deny_unreserved_peers(&self);
	/// Remove reservation for the peer
	fn remove_reserved_peer(&self, peer: String) -> Result<(), String>;
	/// Add reserved peer
	fn add_reserved_peer(&self, peer: String) -> Result<(), String>;
	/// Start network
	fn start_network(&self);
	/// Stop network
	fn stop_network(&self);
	/// Query the current configuration of the network
	fn network_config(&self) -> NetworkConfiguration;
}


#[ipc(client_ident="NetworkManagerClient")]
impl ManageNetwork for EthSync {
	fn accept_unreserved_peers(&self) {
		self.network.set_non_reserved_mode(NonReservedPeerMode::Accept);
	}

	fn deny_unreserved_peers(&self) {
		self.network.set_non_reserved_mode(NonReservedPeerMode::Deny);
	}

	fn remove_reserved_peer(&self, peer: String) -> Result<(), String> {
		self.network.remove_reserved_peer(&peer).map_err(|e| format!("{:?}", e))
	}

	fn add_reserved_peer(&self, peer: String) -> Result<(), String> {
		self.network.add_reserved_peer(&peer).map_err(|e| format!("{:?}", e))
	}

	fn start_network(&self) {
		self.start();
	}

	fn stop_network(&self) {
		self.network.with_context(self.subprotocol_name, |context| {
<<<<<<< HEAD
			let mut sync_io = NetSyncIo::new(context, &*self.eth_handler.chain, &*self.eth_handler.snapshot_service);
			self.eth_handler.sync.write().abort(&mut sync_io);
=======
			let mut sync_io = NetSyncIo::new(context, &*self.handler.chain, &*self.handler.snapshot_service, &self.handler.overlay);
			self.handler.sync.write().abort(&mut sync_io);
>>>>>>> b3d502ba
		});
		self.stop();
	}

	fn network_config(&self) -> NetworkConfiguration {
		NetworkConfiguration::from(self.network.config().clone())
	}
}

/// IP fiter
#[derive(Binary, Clone, Debug, PartialEq, Eq)]
pub enum AllowIP {
	/// Connect to any address
	All,
	/// Connect to private network only
	Private,
	/// Connect to public network only
	Public,
}

impl AllowIP {
	/// Attempt to parse the peer mode from a string.
	pub fn parse(s: &str) -> Option<Self> {
		match s {
			"all" => Some(AllowIP::All),
			"private" => Some(AllowIP::Private),
			"public" => Some(AllowIP::Public),
			_ => None,
		}
	}
}

#[derive(Binary, Debug, Clone, PartialEq, Eq)]
/// Network service configuration
pub struct NetworkConfiguration {
	/// Directory path to store general network configuration. None means nothing will be saved
	pub config_path: Option<String>,
	/// Directory path to store network-specific configuration. None means nothing will be saved
	pub net_config_path: Option<String>,
	/// IP address to listen for incoming connections. Listen to all connections by default
	pub listen_address: Option<String>,
	/// IP address to advertise. Detected automatically if none.
	pub public_address: Option<String>,
	/// Port for UDP connections, same as TCP by default
	pub udp_port: Option<u16>,
	/// Enable NAT configuration
	pub nat_enabled: bool,
	/// Enable discovery
	pub discovery_enabled: bool,
	/// List of initial node addresses
	pub boot_nodes: Vec<String>,
	/// Use provided node key instead of default
	pub use_secret: Option<H256>,
	/// Max number of connected peers to maintain
	pub max_peers: u32,
	/// Min number of connected peers to maintain
	pub min_peers: u32,
	/// Max pending peers.
	pub max_pending_peers: u32,
	/// Reserved snapshot sync peers.
	pub snapshot_peers: u32,
	/// List of reserved node addresses.
	pub reserved_nodes: Vec<String>,
	/// The non-reserved peer mode.
	pub allow_non_reserved: bool,
	/// IP Filtering
	pub allow_ips: AllowIP,
}

impl NetworkConfiguration {
	pub fn new() -> Self {
		From::from(BasicNetworkConfiguration::new())
	}

	pub fn new_local() -> Self {
		From::from(BasicNetworkConfiguration::new_local())
	}

	fn validate(&self) -> Result<(), AddrParseError> {
		if let Some(ref addr) = self.listen_address {
			try!(SocketAddr::from_str(&addr));
		}
		if let Some(ref addr) = self.public_address {
			try!(SocketAddr::from_str(&addr));
		}
		Ok(())
	}

	pub fn into_basic(self) -> Result<BasicNetworkConfiguration, AddrParseError> {

		Ok(BasicNetworkConfiguration {
			config_path: self.config_path,
			net_config_path: self.net_config_path,
			listen_address: match self.listen_address { None => None, Some(addr) => Some(try!(SocketAddr::from_str(&addr))) },
			public_address:  match self.public_address { None => None, Some(addr) => Some(try!(SocketAddr::from_str(&addr))) },
			udp_port: self.udp_port,
			nat_enabled: self.nat_enabled,
			discovery_enabled: self.discovery_enabled,
			boot_nodes: self.boot_nodes,
			use_secret: self.use_secret,
			max_peers: self.max_peers,
			min_peers: self.min_peers,
			max_handshakes: self.max_pending_peers,
			reserved_protocols: hash_map![WARP_SYNC_PROTOCOL_ID => self.snapshot_peers],
			reserved_nodes: self.reserved_nodes,
			allow_ips: match self.allow_ips {
				AllowIP::All => NetworkAllowIP::All,
				AllowIP::Private => NetworkAllowIP::Private,
				AllowIP::Public => NetworkAllowIP::Public,
			},
			non_reserved_mode: if self.allow_non_reserved { NonReservedPeerMode::Accept } else { NonReservedPeerMode::Deny },
		})
	}
}

impl From<BasicNetworkConfiguration> for NetworkConfiguration {
	fn from(other: BasicNetworkConfiguration) -> Self {
		NetworkConfiguration {
			config_path: other.config_path,
			net_config_path: other.net_config_path,
			listen_address: other.listen_address.and_then(|addr| Some(format!("{}", addr))),
			public_address: other.public_address.and_then(|addr| Some(format!("{}", addr))),
			udp_port: other.udp_port,
			nat_enabled: other.nat_enabled,
			discovery_enabled: other.discovery_enabled,
			boot_nodes: other.boot_nodes,
			use_secret: other.use_secret,
			max_peers: other.max_peers,
			min_peers: other.min_peers,
			max_pending_peers: other.max_handshakes,
			snapshot_peers: *other.reserved_protocols.get(&WARP_SYNC_PROTOCOL_ID).unwrap_or(&0),
			reserved_nodes: other.reserved_nodes,
			allow_ips: match other.allow_ips {
				NetworkAllowIP::All => AllowIP::All,
				NetworkAllowIP::Private => AllowIP::Private,
				NetworkAllowIP::Public => AllowIP::Public,
			},
			allow_non_reserved: match other.non_reserved_mode { NonReservedPeerMode::Accept => true, _ => false } ,
		}
	}
}

#[derive(Debug, Binary, Clone)]
pub struct ServiceConfiguration {
	pub sync: SyncConfig,
	pub net: NetworkConfiguration,
	pub io_path: String,
}<|MERGE_RESOLUTION|>--- conflicted
+++ resolved
@@ -124,17 +124,18 @@
 		let service = try!(NetworkService::new(try!(network_config.clone().into_basic())));
 		let sync = Arc::new(EthSync{
 			network: service,
-<<<<<<< HEAD
-			eth_handler: Arc::new(SyncProtocolHandler { sync: RwLock::new(chain_sync), chain: chain.clone(), snapshot_service: snapshot_service.clone() }),
-			inf_handler: Arc::new(InfProtocolHandler { sync: RwLock::new(inf_sync), chain: chain, snapshot_service: snapshot_service }),
-=======
-			handler: Arc::new(SyncProtocolHandler {
+			eth_handler: Arc::new(SyncProtocolHandler {
 				sync: RwLock::new(chain_sync),
+				chain: chain.clone(),
+				snapshot_service: snapshot_service.clone(),
+				overlay: RwLock::new(HashMap::new()),
+			}),
+			inf_handler: Arc::new(InfProtocolHandler {
+				sync: RwLock::new(inf_sync),
 				chain: chain,
 				snapshot_service: snapshot_service,
 				overlay: RwLock::new(HashMap::new()),
 			}),
->>>>>>> b3d502ba
 			subprotocol_name: config.subprotocol_name,
 			config: network_config,
 		});
@@ -153,8 +154,8 @@
 	/// Get sync peers
 	fn peers(&self) -> Vec<PeerInfo> {
 		self.network.with_context_eval(self.subprotocol_name, |context| {
-			let sync_io = NetSyncIo::new(context, &*self.handler.chain, &*self.handler.snapshot_service, &self.handler.overlay);
-			self.handler.sync.write().peers(&sync_io)
+			let sync_io = NetSyncIo::new(context, &*self.eth_handler.chain, &*self.eth_handler.snapshot_service, &self.eth_handler.overlay);
+			self.eth_handler.sync.write().peers(&sync_io)
 		}).unwrap_or(Vec::new())
 	}
 }
@@ -210,6 +211,8 @@
 	snapshot_service: Arc<SnapshotService>,
 	/// Sync strategy
 	sync: RwLock<InfinitySync>,
+	/// Chain overlay used to cache data such as fork block.
+	overlay: RwLock<HashMap<BlockNumber, Bytes>>,
 }
 
 impl NetworkProtocolHandler for InfProtocolHandler {
@@ -217,15 +220,15 @@
 	}
 
 	fn read(&self, io: &NetworkContext, peer: &PeerId, packet_id: u8, data: &[u8]) {
-		InfinitySync::dispatch_packet(&self.sync, &mut NetSyncIo::new(io, &*self.chain, &*self.snapshot_service), *peer, packet_id, data);
+		InfinitySync::dispatch_packet(&self.sync, &mut NetSyncIo::new(io, &*self.chain, &*self.snapshot_service, &self.overlay), *peer, packet_id, data);
 	}
 
 	fn connected(&self, io: &NetworkContext, peer: &PeerId) {
-		self.sync.write().on_peer_connected(&mut NetSyncIo::new(io, &*self.chain, &*self.snapshot_service), *peer);
+		self.sync.write().on_peer_connected(&mut NetSyncIo::new(io, &*self.chain, &*self.snapshot_service, &self.overlay), *peer);
 	}
 
 	fn disconnected(&self, io: &NetworkContext, peer: &PeerId) {
-		self.sync.write().on_peer_aborting(&mut NetSyncIo::new(io, &*self.chain, &*self.snapshot_service), *peer);
+		self.sync.write().on_peer_aborting(&mut NetSyncIo::new(io, &*self.chain, &*self.snapshot_service, &self.overlay), *peer);
 	}
 
 	fn timeout(&self, _io: &NetworkContext, _timer: TimerToken) {
@@ -242,13 +245,8 @@
 		_duration: u64)
 	{
 		self.network.with_context(self.subprotocol_name, |context| {
-<<<<<<< HEAD
-			let mut sync_io = NetSyncIo::new(context, &*self.eth_handler.chain, &*self.eth_handler.snapshot_service);
+			let mut sync_io = NetSyncIo::new(context, &*self.eth_handler.chain, &*self.eth_handler.snapshot_service, &self.eth_handler.overlay);
 			self.eth_handler.sync.write().chain_new_blocks(
-=======
-			let mut sync_io = NetSyncIo::new(context, &*self.handler.chain, &*self.handler.snapshot_service, &self.handler.overlay);
-			self.handler.sync.write().chain_new_blocks(
->>>>>>> b3d502ba
 				&mut sync_io,
 				&imported,
 				&invalid,
@@ -259,24 +257,19 @@
 	}
 
 	fn start(&self) {
-<<<<<<< HEAD
-		self.network.start().unwrap_or_else(|e| warn!("Error starting network: {:?}", e));
-		self.network.register_protocol(self.eth_handler.clone(), self.subprotocol_name, &[62u8, 63u8, 64u8])
-			.unwrap_or_else(|e| warn!("Error registering ethereum protocol: {:?}", e));
-		self.network.register_protocol(self.inf_handler.clone(), INF_PROTOCOL, &[1u8])
-			.unwrap_or_else(|e| warn!("Error registering infinity protocol: {:?}", e));
-=======
 		match self.network.start() {
 			Err(NetworkError::StdIo(ref e)) if  e.kind() == io::ErrorKind::AddrInUse => warn!("Network port {:?} is already in use, make sure that another instance of an Ethereum client is not running or change the port using the --port option.", self.network.config().listen_address.expect("Listen address is not set.")),
 			Err(err) => warn!("Error starting network: {}", err),
 			_ => {},
 		}
-		self.network.register_protocol(self.handler.clone(), self.subprotocol_name, ETH_PACKET_COUNT, &[62u8, 63u8])
+		self.network.register_protocol(self.eth_handler.clone(), self.subprotocol_name, ETH_PACKET_COUNT, &[62u8, 63u8])
 			.unwrap_or_else(|e| warn!("Error registering ethereum protocol: {:?}", e));
 		// register the warp sync subprotocol
-		self.network.register_protocol(self.handler.clone(), WARP_SYNC_PROTOCOL_ID, SNAPSHOT_SYNC_PACKET_COUNT, &[1u8])
+		self.network.register_protocol(self.eth_handler.clone(), WARP_SYNC_PROTOCOL_ID, SNAPSHOT_SYNC_PACKET_COUNT, &[1u8])
 			.unwrap_or_else(|e| warn!("Error registering snapshot sync protocol: {:?}", e));
->>>>>>> b3d502ba
+		// register the inf sync subprotocol
+		self.network.register_protocol(self.inf_handler.clone(), INF_PROTOCOL, ETH_PACKET_COUNT, &[1u8])
+			.unwrap_or_else(|e| warn!("Error registering infinity protocol: {:?}", e));
 	}
 
 	fn stop(&self) {
@@ -285,7 +278,7 @@
 
 	fn broadcast(&self, message: Vec<u8>) {
 		self.network.with_context(ETH_PROTOCOL, |context| {
-			let mut sync_io = NetSyncIo::new(context, &*self.eth_handler.chain, &*self.eth_handler.snapshot_service);
+			let mut sync_io = NetSyncIo::new(context, &*self.eth_handler.chain, &*self.eth_handler.snapshot_service, &self.eth_handler.overlay);
 			self.inf_handler.sync.write().propagate_packet(&mut sync_io, message.clone());
 		});
 	}
@@ -337,13 +330,8 @@
 
 	fn stop_network(&self) {
 		self.network.with_context(self.subprotocol_name, |context| {
-<<<<<<< HEAD
-			let mut sync_io = NetSyncIo::new(context, &*self.eth_handler.chain, &*self.eth_handler.snapshot_service);
+			let mut sync_io = NetSyncIo::new(context, &*self.eth_handler.chain, &*self.eth_handler.snapshot_service, &self.eth_handler.overlay);
 			self.eth_handler.sync.write().abort(&mut sync_io);
-=======
-			let mut sync_io = NetSyncIo::new(context, &*self.handler.chain, &*self.handler.snapshot_service, &self.handler.overlay);
-			self.handler.sync.write().abort(&mut sync_io);
->>>>>>> b3d502ba
 		});
 		self.stop();
 	}

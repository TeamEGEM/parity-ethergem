--- conflicted
+++ resolved
@@ -10,12 +10,7 @@
 log = "0.3"
 env_logger = "0.3"
 rustc-serialize = "0.3"
-<<<<<<< HEAD
-heapsize = "0.2.0"
-=======
-rocksdb = "0.3"
 heapsize = "0.3"
->>>>>>> 18661743
 rust-crypto = "0.2.34"
 time = "0.1"
 ethcore-util = { path = "../util" }

// Copyright 2015-2017 Parity Technologies (UK) Ltd.
// This file is part of Parity.

// Parity is free software: you can redistribute it and/or modify
// it under the terms of the GNU General Public License as published by
// the Free Software Foundation, either version 3 of the License, or
// (at your option) any later version.

// Parity is distributed in the hope that it will be useful,
// but WITHOUT ANY WARRANTY; without even the implied warranty of
// MERCHANTABILITY or FITNESS FOR A PARTICULAR PURPOSE.  See the
// GNU General Public License for more details.

// You should have received a copy of the GNU General Public License
// along with Parity.  If not, see <http://www.gnu.org/licenses/>.

//! A blockchain engine that supports a non-instant BFT proof-of-authority.

use std::sync::atomic::{AtomicUsize, AtomicBool, Ordering as AtomicOrdering};
use std::sync::{Weak, Arc};
use std::time::{UNIX_EPOCH, Duration};
use std::collections::{BTreeMap, HashSet, HashMap};
use std::cmp;

use account_provider::AccountProvider;
use block::*;
use builtin::Builtin;
use client::{Client, EngineClient};
use engines::{Call, Engine, Seal, EngineError, ConstructedVerifier};
use error::{Error, TransactionError, BlockError};
use ethjson;
use header::{Header, BlockNumber};
use spec::CommonParams;
use state::CleanupMode;
use transaction::UnverifiedTransaction;

use super::signer::EngineSigner;
use super::validator_set::{ValidatorSet, SimpleList, new_validator_set};

use self::finality::RollingFinality;

use ethkey::{verify_address, Signature};
use io::{IoContext, IoHandler, TimerToken, IoService};
use itertools::{self, Itertools};
use rlp::{UntrustedRlp, encode};
use util::*;

mod finality;

/// `AuthorityRound` params.
pub struct AuthorityRoundParams {
	/// Time to wait before next block or authority switching.
	pub step_duration: Duration,
	/// Starting step,
	pub start_step: Option<u64>,
	/// Valid validators.
	pub validators: Box<ValidatorSet>,
	/// Chain score validation transition block.
	pub validate_score_transition: u64,
	/// Monotonic step validation transition block.
	pub validate_step_transition: u64,
	/// Immediate transitions.
	pub immediate_transitions: bool,
}

impl From<ethjson::spec::AuthorityRoundParams> for AuthorityRoundParams {
	fn from(p: ethjson::spec::AuthorityRoundParams) -> Self {
		AuthorityRoundParams {
			step_duration: Duration::from_secs(p.step_duration.into()),
			validators: new_validator_set(p.validators),
			start_step: p.start_step.map(Into::into),
			validate_score_transition: p.validate_score_transition.map_or(0, Into::into),
			validate_step_transition: p.validate_step_transition.map_or(0, Into::into),
			immediate_transitions: p.immediate_transitions.unwrap_or(false),
		}
	}
}

// Helper for managing the step.
#[derive(Debug)]
struct Step {
	calibrate: bool, // whether calibration is enabled.
	inner: AtomicUsize,
	duration: Duration,
}

impl Step {
	fn load(&self) -> usize { self.inner.load(AtomicOrdering::SeqCst) }
	fn duration_remaining(&self) -> Duration {
		let now = unix_now();
		let step_end = self.duration * (self.load() as u32 + 1);
		if step_end > now {
			step_end - now
		} else {
			Duration::from_secs(0)
		}
	}
	fn increment(&self) {
		self.inner.fetch_add(1, AtomicOrdering::SeqCst);
	}
	fn calibrate(&self) {
		if self.calibrate {
			let new_step = unix_now().as_secs() / self.duration.as_secs();
			self.inner.store(new_step as usize, AtomicOrdering::SeqCst);
		}
	}
	fn is_future(&self, given: usize) -> bool {
		if given > self.load() + 1 {
			// Make absolutely sure that the given step is correct.
			self.calibrate();
			given > self.load() + 1
		} else {
			false
		}
	}
}

struct EpochManager {
	epoch_transition_hash: H256,
	epoch_transition_number: BlockNumber,
	finality_checker: RollingFinality,
	force: bool,
}

impl EpochManager {
	fn blank() -> Self {
		EpochManager {
			epoch_transition_hash: H256::default(),
			epoch_transition_number: 0,
			finality_checker: RollingFinality::blank(Vec::new()),
			force: true,
		}
	}

	// zoom to epoch for given header. returns true if succeeded, false otherwise.
	fn zoom_to(&mut self, client: &EngineClient, engine: &Engine, validators: &ValidatorSet, header: &Header) -> bool {
		let last_was_parent = self.finality_checker.subchain_head() == Some(header.parent_hash().clone());

		// early exit for current target == chain head, but only if the epochs are
		// the same.
		if last_was_parent && !self.force {
			return true;
		}

		self.force = false;
		debug!(target: "engine", "Zooming to epoch for block {}", header.hash());

		// epoch_transition_for can be an expensive call, but in the absence of
		// forks it will only need to be called for the block directly after
		// epoch transition, in which case it will be O(1) and require a single
		// DB lookup.
		let last_transition = match client.epoch_transition_for(*header.parent_hash()) {
			Some(t) => t,
			None => {
				// this really should never happen unless the block passed
				// hasn't got a parent in the database.
				debug!(target: "engine", "No genesis transition found.");
				return false;
			}
		};


		// extract other epoch set if it's not the same as the last.
		if last_transition.block_hash != self.epoch_transition_hash {
			let (signal_number, set_proof, _) = destructure_proofs(&last_transition.proof)
				.expect("proof produced by this engine; therefore it is valid; qed");

			trace!(target: "engine", "extracting epoch set for epoch ({}, {}) signalled at #{}",
				last_transition.block_number, last_transition.block_hash, signal_number);

			let first = signal_number == 0;
			let epoch_set = validators.epoch_set(
				first,
				engine,
				signal_number, // use signal number so multi-set first calculation is correct.
				set_proof,
			)
				.ok()
				.map(|(list, _)| list.into_inner())
				.expect("proof produced by this engine; therefore it is valid; qed");

			self.finality_checker = RollingFinality::blank(epoch_set);
		}

		self.epoch_transition_hash = last_transition.block_hash;
		self.epoch_transition_number = last_transition.block_number;

		true
	}

	// note new epoch hash. this will force the next block to re-load
	// the epoch set
	// TODO: optimize and don't require re-loading after epoch change.
	fn note_new_epoch(&mut self) {
		self.force = true;
	}

	/// Get validator set. Zoom to the correct epoch first.
	fn validators(&self) -> &SimpleList {
		self.finality_checker.validators()
	}
}

/// Engine using `AuthorityRound` proof-of-authority BFT consensus.
pub struct AuthorityRound {
	params: CommonParams,
	builtins: BTreeMap<Address, Builtin>,
	transition_service: IoService<()>,
	step: Arc<Step>,
	can_propose: AtomicBool,
	client: RwLock<Option<Weak<EngineClient>>>,
	signer: RwLock<EngineSigner>,
	validators: Box<ValidatorSet>,
	validate_score_transition: u64,
	validate_step_transition: u64,
	epoch_manager: Mutex<EpochManager>,
	immediate_transitions: bool,
}

// header-chain validator.
struct EpochVerifier {
	step: Arc<Step>,
	subchain_validators: SimpleList,
}

impl super::EpochVerifier for EpochVerifier {
	fn verify_light(&self, header: &Header) -> Result<(), Error> {
		// always check the seal since it's fast.
		// nothing heavier to do.
		verify_external(header, &self.subchain_validators, &*self.step, |_| {})
	}

	fn check_finality_proof(&self, proof: &[u8]) -> Option<Vec<H256>> {
		macro_rules! otry {
			($e: expr) => {
				match $e {
					Some(x) => x,
					None => return None,
				}
			}
		}

		let mut finality_checker = RollingFinality::blank(self.subchain_validators.clone().into_inner());
		let mut finalized = Vec::new();

		let headers: Vec<Header> = otry!(UntrustedRlp::new(proof).as_list().ok());


		for header in &headers {
			// ensure all headers have correct number of seal fields so we can `verify_external`
			// without panic.
			//
			// `verify_external` checks that signature is correct and author == signer.
			if header.seal().len() != 2 { return None }
			otry!(verify_external(header, &self.subchain_validators, &*self.step, |_| {}).ok());

			let newly_finalized = otry!(finality_checker.push_hash(header.hash(), header.author().clone()).ok());
			finalized.extend(newly_finalized);
		}

		if finalized.is_empty() { None } else { Some(finalized) }
	}
}

// Report misbehavior
#[derive(Debug)]
#[allow(dead_code)]
enum Report {
	// Malicious behavior
	Malicious(Address, BlockNumber, Bytes),
	// benign misbehavior
	Benign(Address, BlockNumber),
}

fn header_step(header: &Header) -> Result<usize, ::rlp::DecoderError> {
	UntrustedRlp::new(&header.seal().get(0).expect("was either checked with verify_block_basic or is genesis; has 2 fields; qed (Make sure the spec file has a correct genesis seal)")).as_val()
}

fn header_signature(header: &Header) -> Result<Signature, ::rlp::DecoderError> {
	UntrustedRlp::new(&header.seal().get(1).expect("was checked with verify_block_basic; has 2 fields; qed")).as_val::<H520>().map(Into::into)
}

fn step_proposer(validators: &ValidatorSet, bh: &H256, step: usize) -> Address {
	let proposer = validators.get(bh, step);
	trace!(target: "engine", "Fetched proposer for step {}: {}", step, proposer);
	proposer
}

fn is_step_proposer(validators: &ValidatorSet, bh: &H256, step: usize, address: &Address) -> bool {
	step_proposer(validators, bh, step) == *address
}

fn verify_external<F: Fn(Report)>(header: &Header, validators: &ValidatorSet, step: &Step, report: F)
	-> Result<(), Error>
{
	let header_step = header_step(header)?;

	// Give one step slack if step is lagging, double vote is still not possible.
	if step.is_future(header_step) {
		trace!(target: "engine", "verify_block_external: block from the future");
		report(Report::Benign(*header.author(), header.number()));
		Err(BlockError::InvalidSeal)?
	} else {
		let proposer_signature = header_signature(header)?;
		let correct_proposer = validators.get(header.parent_hash(), header_step);
		let is_invalid_proposer = *header.author() != correct_proposer ||
			!verify_address(&correct_proposer, &proposer_signature, &header.bare_hash())?;

		if is_invalid_proposer {
			trace!(target: "engine", "verify_block_external: bad proposer for step: {}", header_step);
			Err(EngineError::NotProposer(Mismatch { expected: correct_proposer, found: header.author().clone() }))?
		} else {
			Ok(())
		}
	}
}

fn combine_proofs(signal_number: BlockNumber, set_proof: &[u8], finality_proof: &[u8]) -> Vec<u8> {
	let mut stream = ::rlp::RlpStream::new_list(3);
	stream.append(&signal_number).append(&set_proof).append(&finality_proof);
	stream.out()
}

fn destructure_proofs(combined: &[u8]) -> Result<(BlockNumber, &[u8], &[u8]), Error> {
	let rlp = UntrustedRlp::new(combined);
	Ok((
		rlp.at(0)?.as_val()?,
		rlp.at(1)?.data()?,
		rlp.at(2)?.data()?,
	))
}

trait AsMillis {
	fn as_millis(&self) -> u64;
}

impl AsMillis for Duration {
	fn as_millis(&self) -> u64 {
		self.as_secs()*1_000 + (self.subsec_nanos()/1_000_000) as u64
	}
}

impl AuthorityRound {
	/// Create a new instance of AuthorityRound engine.
	pub fn new(params: CommonParams, our_params: AuthorityRoundParams, builtins: BTreeMap<Address, Builtin>) -> Result<Arc<Self>, Error> {
		let should_timeout = our_params.start_step.is_none();
		let initial_step = our_params.start_step.unwrap_or_else(|| (unix_now().as_secs() / our_params.step_duration.as_secs())) as usize;
		let engine = Arc::new(
			AuthorityRound {
				params: params,
				builtins: builtins,
				transition_service: IoService::<()>::start()?,
				step: Arc::new(Step {
					inner: AtomicUsize::new(initial_step),
					calibrate: our_params.start_step.is_none(),
					duration: our_params.step_duration,
				}),
				can_propose: AtomicBool::new(true),
				client: RwLock::new(None),
				signer: Default::default(),
				validators: our_params.validators,
				validate_score_transition: our_params.validate_score_transition,
				validate_step_transition: our_params.validate_step_transition,
				epoch_manager: Mutex::new(EpochManager::blank()),
				immediate_transitions: our_params.immediate_transitions,
			});

		// Do not initialize timeouts for tests.
		if should_timeout {
			let handler = TransitionHandler { engine: Arc::downgrade(&engine) };
			engine.transition_service.register_handler(Arc::new(handler))?;
		}
		Ok(engine)
	}
}

fn unix_now() -> Duration {
	UNIX_EPOCH.elapsed().expect("Valid time has to be set in your system.")
}

struct TransitionHandler {
	engine: Weak<AuthorityRound>,
}

const ENGINE_TIMEOUT_TOKEN: TimerToken = 23;

impl IoHandler<()> for TransitionHandler {
	fn initialize(&self, io: &IoContext<()>) {
		if let Some(engine) = self.engine.upgrade() {
			let remaining = engine.step.duration_remaining();
			io.register_timer_once(ENGINE_TIMEOUT_TOKEN, remaining.as_millis())
				.unwrap_or_else(|e| warn!(target: "engine", "Failed to start consensus step timer: {}.", e))
		}
	}

	fn timeout(&self, io: &IoContext<()>, timer: TimerToken) {
		if timer == ENGINE_TIMEOUT_TOKEN {
			if let Some(engine) = self.engine.upgrade() {
				engine.step();
				let remaining = engine.step.duration_remaining();
				io.register_timer_once(ENGINE_TIMEOUT_TOKEN, remaining.as_millis())
					.unwrap_or_else(|e| warn!(target: "engine", "Failed to restart consensus step timer: {}.", e))
			}
		}
	}
}

impl Engine for AuthorityRound {
	fn name(&self) -> &str { "AuthorityRound" }

	fn version(&self) -> SemanticVersion { SemanticVersion::new(1, 0, 0) }

	/// Two fields - consensus step and the corresponding proposer signature.
	fn seal_fields(&self) -> usize { 2 }

	fn params(&self) -> &CommonParams { &self.params }

	fn additional_params(&self) -> HashMap<String, String> {
		hash_map!["registrar".to_owned() => self.params().registrar.hex()]
	}

	fn builtins(&self) -> &BTreeMap<Address, Builtin> { &self.builtins }

	fn step(&self) {
		self.step.increment();
		self.can_propose.store(true, AtomicOrdering::SeqCst);
		if let Some(ref weak) = *self.client.read() {
			if let Some(c) = weak.upgrade() {
				c.update_sealing();
			}
		}
	}

	/// Additional engine-specific information for the user/developer concerning `header`.
	fn extra_info(&self, header: &Header) -> BTreeMap<String, String> {
		map![
			"step".into() => header_step(header).as_ref().map(ToString::to_string).unwrap_or("".into()),
			"signature".into() => header_signature(header).as_ref().map(ToString::to_string).unwrap_or("".into())
		]
	}

	fn populate_from_parent(&self, header: &mut Header, parent: &Header, gas_floor_target: U256, _gas_ceil_target: U256) {
		// Chain scoring: total weight is sqrt(U256::max_value())*height - step
		let new_difficulty = U256::from(U128::max_value()) + header_step(parent).expect("Header has been verified; qed").into() - self.step.load().into();
		header.set_difficulty(new_difficulty);
		header.set_gas_limit({
			let gas_limit = parent.gas_limit().clone();
			let bound_divisor = self.params().gas_limit_bound_divisor;
			if gas_limit < gas_floor_target {
				cmp::min(gas_floor_target, gas_limit + gas_limit / bound_divisor - 1.into())
			} else {
				cmp::max(gas_floor_target, gas_limit - gas_limit / bound_divisor + 1.into())
			}
		});
	}

	fn seals_internally(&self) -> Option<bool> {
		Some(self.signer.read().is_some())
	}

	/// Attempt to seal the block internally.
	///
	/// This operation is synchronous and may (quite reasonably) not be available, in which case
	/// `Seal::None` will be returned.
	fn generate_seal(&self, block: &ExecutedBlock) -> Seal {
		// first check to avoid generating signature most of the time
		// (but there's still a race to the `compare_and_swap`)
		if !self.can_propose.load(AtomicOrdering::SeqCst) { return Seal::None; }

		let header = block.header();
		let step = self.step.load();

		// fetch correct validator set for current epoch, taking into account
		// finality of previous transitions.
		let active_set;

		let validators = if self.immediate_transitions {
			&*self.validators
		} else {
			let mut epoch_manager = self.epoch_manager.lock();
			let client = match self.client.read().as_ref().and_then(|weak| weak.upgrade()) {
				Some(client) => client,
				None => {
					warn!(target: "engine", "Unable to generate seal: missing client ref.");
					return Seal::None;
				}
			};

			if !epoch_manager.zoom_to(&*client, self, &*self.validators, header) {
				debug!(target: "engine", "Unable to zoom to epoch.");
				return Seal::None;
			}

			active_set = epoch_manager.validators().clone();
			&active_set as &_
		};

		if is_step_proposer(validators, header.parent_hash(), step, header.author()) {
			if let Ok(signature) = self.sign(header.bare_hash()) {
				trace!(target: "engine", "generate_seal: Issuing a block for step {}.", step);

				// only issue the seal if we were the first to reach the compare_and_swap.
				if self.can_propose.compare_and_swap(true, false, AtomicOrdering::SeqCst) {
					return Seal::Regular(vec![encode(&step).into_vec(), encode(&(&H520::from(signature) as &[u8])).into_vec()]);
				}
			} else {
				warn!(target: "engine", "generate_seal: FAIL: Accounts secret key unavailable.");
			}
		} else {
			trace!(target: "engine", "generate_seal: {} not a proposer for step {}.",
				header.author(), step);
		}
		Seal::None
	}

	fn on_new_block(
		&self,
		block: &mut ExecutedBlock,
		last_hashes: Arc<::evm::env_info::LastHashes>,
		epoch_begin: bool,
	) -> Result<(), Error> {
		let parent_hash = block.fields().header.parent_hash().clone();
		::engines::common::push_last_hash(block, last_hashes.clone(), self, &parent_hash)?;

		if !epoch_begin { return Ok(()) }

		// genesis is never a new block, but might as well check.
		let header = block.fields().header.clone();
		let first = header.number() == 0;

		let mut call = |to, data| {
			let result = ::engines::common::execute_as_system(
				block,
				last_hashes.clone(),
				self,
				to,
				U256::max_value(), // unbounded gas? maybe make configurable.
				Some(data),
			);

			result.map_err(|e| format!("{}", e))
		};

		self.validators.on_epoch_begin(first, &header, &mut call)
	}

	/// Apply the block reward on finalisation of the block.
	fn on_close_block(&self, block: &mut ExecutedBlock) -> Result<(), Error> {
		let fields = block.fields_mut();
		// Bestow block reward
		let reward = self.params().block_reward;
		let res = fields.state.add_balance(fields.header.author(), &reward, CleanupMode::NoEmpty)
			.map_err(::error::Error::from)
			.and_then(|_| fields.state.commit());
		// Commit state so that we can actually figure out the state root.
		if let Err(ref e) = res {
			warn!("Encountered error on closing block: {}", e);
		}
		res
	}

	/// Check the number of seal fields.
	fn verify_block_basic(&self, header: &Header, _block: Option<&[u8]>) -> Result<(), Error> {
		if header.seal().len() != self.seal_fields() {
			trace!(target: "engine", "verify_block_basic: wrong number of seal fields");
			Err(From::from(BlockError::InvalidSealArity(
				Mismatch { expected: self.seal_fields(), found: header.seal().len() }
			)))
		} else if header.number() >= self.validate_score_transition && *header.difficulty() >= U256::from(U128::max_value()) {
			Err(From::from(BlockError::DifficultyOutOfBounds(
				OutOfBounds { min: None, max: Some(U256::from(U128::max_value())), found: *header.difficulty() }
			)))
		} else {
			Ok(())
		}
	}

	fn verify_block_unordered(&self, _header: &Header, _block: Option<&[u8]>) -> Result<(), Error> {
		Ok(())
	}

	/// Do the step and gas limit validation.
	fn verify_block_family(&self, header: &Header, parent: &Header, _block: Option<&[u8]>) -> Result<(), Error> {
		let step = header_step(header)?;

		// Do not calculate difficulty for genesis blocks.
		if header.number() == 0 {
			return Err(From::from(BlockError::RidiculousNumber(OutOfBounds { min: Some(1), max: None, found: header.number() })));
		}

		let parent_step = header_step(parent)?;

		// Ensure header is from the step after parent.
		if step == parent_step
			|| (header.number() >= self.validate_step_transition && step <= parent_step) {
			trace!(target: "engine", "Multiple blocks proposed for step {}.", parent_step);

			self.validators.report_malicious(header.author(), header.number(), header.number(), Default::default());
			Err(EngineError::DoubleVote(header.author().clone()))?;
		}
		// Report skipped primaries.
		if let (true, Some(me)) = (step > parent_step + 1, self.signer.read().address()) {
			debug!(target: "engine", "Author {} built block with step gap. current step: {}, parent step: {}",
				header.author(), step, parent_step);
			let mut reported = HashSet::new();
			for s in parent_step + 1..step {
				let skipped_primary = step_proposer(&*self.validators, &parent.hash(), s);
				// Do not report this signer.
				if skipped_primary != me {
					self.validators.report_benign(&skipped_primary, header.number(), header.number());
				}
				// Stop reporting once validators start repeating.
				if !reported.insert(skipped_primary) { break; }
			}
		}

		let gas_limit_divisor = self.params().gas_limit_bound_divisor;
		let min_gas = parent.gas_limit().clone() - parent.gas_limit().clone() / gas_limit_divisor;
		let max_gas = parent.gas_limit().clone() + parent.gas_limit().clone() / gas_limit_divisor;
		if header.gas_limit() <= &min_gas || header.gas_limit() >= &max_gas {
			return Err(From::from(BlockError::InvalidGasLimit(OutOfBounds { min: Some(min_gas), max: Some(max_gas), found: header.gas_limit().clone() })));
		}
		Ok(())
	}

	// Check the validators.
	fn verify_block_external(&self, header: &Header, _block: Option<&[u8]>) -> Result<(), Error> {
		// fetch correct validator set for current epoch, taking into account
		// finality of previous transitions.
		let active_set;

		let (validators, set_number) = if self.immediate_transitions {
			(&*self.validators, header.number())
		} else {
			// get correct validator set for epoch.
			let client = match self.client.read().as_ref().and_then(|weak| weak.upgrade()) {
				Some(client) => client,
				None => {
					debug!(target: "engine", "Unable to verify sig: missing client ref.");
					return Err(EngineError::RequiresClient.into())
				}
			};

			let mut epoch_manager = self.epoch_manager.lock();
			if !epoch_manager.zoom_to(&*client, self, &*self.validators, header) {
				debug!(target: "engine", "Unable to zoom to epoch.");
				return Err(EngineError::RequiresClient.into())
			}

			active_set = epoch_manager.validators().clone();
			(&active_set as &_, epoch_manager.epoch_transition_number)
		};

		let report = |report| match report {
			Report::Benign(address, block_number) =>
				self.validators.report_benign(&address, set_number, block_number),
			Report::Malicious(address, block_number, proof) =>
				self.validators.report_malicious(&address, set_number, block_number, proof),
		};

		// verify signature against fixed list, but reports should go to the
		// contract itself.
		verify_external(header, validators, &*self.step, report)
	}

	fn genesis_epoch_data(&self, header: &Header, call: &Call) -> Result<Vec<u8>, String> {
		self.validators.genesis_epoch_data(header, call)
			.map(|set_proof| combine_proofs(0, &set_proof, &[]))
	}

	fn signals_epoch_end(&self, header: &Header, block: Option<&[u8]>, receipts: Option<&[::receipt::Receipt]>)
		-> super::EpochChange
	{
		if self.immediate_transitions { return super::EpochChange::No }

		let first = header.number() == 0;
		self.validators.signals_epoch_end(first, header, block, receipts)
	}

	fn is_epoch_end(
		&self,
		chain_head: &Header,
		chain: &super::Headers,
		transition_store: &super::PendingTransitionStore,
	) -> Option<Vec<u8>> {
		// epochs only matter if we want to support light clients.
		if self.immediate_transitions { return None }

		let first = chain_head.number() == 0;

		// apply immediate transitions.
		if let Some(change) = self.validators.is_epoch_end(first, chain_head) {
			return Some(change)
		}

		let client = match self.client.read().as_ref().and_then(|weak| weak.upgrade()) {
			Some(client) => client,
			None => {
				warn!(target: "engine", "Unable to check for epoch end: missing client ref.");
				return None;
			}
		};

		// find most recently finalized blocks, then check transition store for pending transitions.
		let mut epoch_manager = self.epoch_manager.lock();
		if !epoch_manager.zoom_to(&*client, self, &*self.validators, chain_head) {
			return None;
		}

		if epoch_manager.finality_checker.subchain_head() != Some(*chain_head.parent_hash()) {
			// build new finality checker from ancestry of chain head,
			// not including chain head itself yet.
			trace!(target: "finality", "Building finality up to parent of {} ({})",
				chain_head.hash(), chain_head.parent_hash());

			let mut hash = chain_head.parent_hash().clone();
			let epoch_transition_hash = epoch_manager.epoch_transition_hash;

			// walk the chain within current epoch backwards.
			// author == ec_recover(sig) known since
			// the blocks are in the DB.
			let ancestry_iter = itertools::repeat_call(move || {
				chain(hash).and_then(|header| {
					if header.number() == 0 { return None }

					let res = (hash, header.author().clone());
					trace!(target: "finality", "Ancestry iteration: yielding {:?}", res);

					hash = header.parent_hash().clone();
					Some(res)
				})
			})
				.while_some()
				.take_while(|&(h, _)| h != epoch_transition_hash);

			if let Err(_) = epoch_manager.finality_checker.build_ancestry_subchain(ancestry_iter) {
				debug!(target: "engine", "inconsistent validator set within epoch");
				return None;
			}
		}

		{
			if let Ok(finalized) = epoch_manager.finality_checker.push_hash(chain_head.hash(), *chain_head.author()) {
				let mut finalized = finalized.into_iter();
				while let Some(hash) = finalized.next() {
					if let Some(pending) = transition_store(hash) {
						let finality_proof = ::std::iter::once(hash)
							.chain(finalized)
							.chain(epoch_manager.finality_checker.unfinalized_hashes())
							.map(|hash| chain(hash)
								.expect("these headers fetched before when constructing finality checker; qed"))
							.collect::<Vec<Header>>();

						// this gives us the block number for `hash`, assuming it's ancestry.
						let signal_number = chain_head.number()
							- finality_proof.len() as BlockNumber
							+ 1;
						let finality_proof = ::rlp::encode_list(&finality_proof);
						epoch_manager.note_new_epoch();

						info!(target: "engine", "Applying validator set change signalled at block {}", signal_number);

						// We turn off can_propose here because upon validator set change there can
						// be two valid proposers for a single step: one from the old set and
						// one from the new.
						//
						// This way, upon encountering an epoch change, the proposer from the
						// new set will be forced to wait until the next step to avoid sealing a
						// block that breaks the invariant that the parent's step < the block's step.
						self.can_propose.store(false, AtomicOrdering::SeqCst);
						return Some(combine_proofs(signal_number, &pending.proof, &*finality_proof));
					}
				}
			}
		}

		None
	}

	fn epoch_verifier<'a>(&self, _header: &Header, proof: &'a [u8]) -> ConstructedVerifier<'a> {
		let (signal_number, set_proof, finality_proof) = match destructure_proofs(proof) {
			Ok(x) => x,
			Err(e) => return ConstructedVerifier::Err(e),
		};

		let first = signal_number == 0;
		match self.validators.epoch_set(first, self, signal_number, set_proof) {
			Ok((list, finalize)) => {
				let verifier = Box::new(EpochVerifier {
					step: self.step.clone(),
					subchain_validators: list,
				});

				match finalize {
					Some(finalize) => ConstructedVerifier::Unconfirmed(verifier, finality_proof, finalize),
					None => ConstructedVerifier::Trusted(verifier),
				}
			}
			Err(e) => ConstructedVerifier::Err(e),
		}
	}

	fn verify_transaction_basic(&self, t: &UnverifiedTransaction, header: &Header) -> Result<(), Error> {
		t.check_low_s()?;

		if let Some(n) = t.network_id() {
			if header.number() >= self.params().eip155_transition && n != self.params().chain_id {
				return Err(TransactionError::InvalidNetworkId.into());
			}
		}

		Ok(())
	}

	fn register_client(&self, client: Weak<Client>) {
		*self.client.write() = Some(client.clone());
		self.validators.register_contract(client);
	}

	fn set_signer(&self, ap: Arc<AccountProvider>, address: Address, password: String) {
		self.signer.write().set(ap, address, password);
	}

	fn sign(&self, hash: H256) -> Result<Signature, Error> {
		self.signer.read().sign(hash).map_err(Into::into)
	}

	fn snapshot_components(&self) -> Option<Box<::snapshot::SnapshotComponents>> {
		if self.immediate_transitions {
			None
		} else {
			Some(Box::new(::snapshot::PoaSnapshot))
		}
	}
}

#[cfg(test)]
mod tests {
	use std::sync::Arc;
	use std::sync::atomic::{AtomicUsize, Ordering as AtomicOrdering};
	use util::*;
	use header::Header;
	use error::{Error, BlockError};
	use rlp::encode;
	use block::*;
	use tests::helpers::*;
	use account_provider::AccountProvider;
	use spec::Spec;
	use engines::{Seal, Engine};
	use engines::validator_set::TestSet;
	use super::{AuthorityRoundParams, AuthorityRound};

	#[test]
	fn has_valid_metadata() {
		let engine = Spec::new_test_round().engine;
		assert!(!engine.name().is_empty());
		assert!(engine.version().major >= 1);
	}

	#[test]
	fn can_return_schedule() {
		let engine = Spec::new_test_round().engine;
		let schedule = engine.schedule(10000000);

		assert!(schedule.stack_limit > 0);
	}

	#[test]
	fn verification_fails_on_short_seal() {
		let engine = Spec::new_test_round().engine;
		let header: Header = Header::default();

		let verify_result = engine.verify_block_basic(&header, None);

		match verify_result {
			Err(Error::Block(BlockError::InvalidSealArity(_))) => {},
			Err(_) => { panic!("should be block seal-arity mismatch error (got {:?})", verify_result); },
			_ => { panic!("Should be error, got Ok"); },
		}
	}

	#[test]
	fn can_do_signature_verification_fail() {
		let engine = Spec::new_test_round().engine;
		let mut header: Header = Header::default();
		header.set_seal(vec![encode(&H520::default()).into_vec()]);

		let verify_result = engine.verify_block_external(&header, None);
		assert!(verify_result.is_err());
	}

	#[test]
	fn generates_seal_and_does_not_double_propose() {
		let tap = Arc::new(AccountProvider::transient_provider());
		let addr1 = tap.insert_account("1".sha3().into(), "1").unwrap();
		let addr2 = tap.insert_account("2".sha3().into(), "2").unwrap();

		let spec = Spec::new_test_round();
		let engine = &*spec.engine;
		let genesis_header = spec.genesis_header();
		let db1 = spec.ensure_db_good(get_temp_state_db(), &Default::default()).unwrap();
		let db2 = spec.ensure_db_good(get_temp_state_db(), &Default::default()).unwrap();
		let last_hashes = Arc::new(vec![genesis_header.hash()]);
		let b1 = OpenBlock::new(engine, Default::default(), false, db1, &genesis_header, last_hashes.clone(), addr1, (3141562.into(), 31415620.into()), vec![], false).unwrap();
		let b1 = b1.close_and_lock();
		let b2 = OpenBlock::new(engine, Default::default(), false, db2, &genesis_header, last_hashes, addr2, (3141562.into(), 31415620.into()), vec![], false).unwrap();
		let b2 = b2.close_and_lock();

		engine.set_signer(tap.clone(), addr1, "1".into());
		if let Seal::Regular(seal) = engine.generate_seal(b1.block()) {
			assert!(b1.clone().try_seal(engine, seal).is_ok());
			// Second proposal is forbidden.
			assert!(engine.generate_seal(b1.block()) == Seal::None);
		}

		engine.set_signer(tap, addr2, "2".into());
		if let Seal::Regular(seal) = engine.generate_seal(b2.block()) {
			assert!(b2.clone().try_seal(engine, seal).is_ok());
			// Second proposal is forbidden.
			assert!(engine.generate_seal(b2.block()) == Seal::None);
		}
	}

	#[test]
	fn proposer_switching() {
		let tap = AccountProvider::transient_provider();
		let addr = tap.insert_account("0".sha3().into(), "0").unwrap();
		let mut parent_header: Header = Header::default();
		parent_header.set_seal(vec![encode(&0usize).into_vec()]);
		parent_header.set_gas_limit("222222".parse::<U256>().unwrap());
		let mut header: Header = Header::default();
		header.set_number(1);
		header.set_gas_limit("222222".parse::<U256>().unwrap());
		header.set_author(addr);

		let engine = Spec::new_test_round().engine;

		let signature = tap.sign(addr, Some("0".into()), header.bare_hash()).unwrap();
		// Two validators.
		// Spec starts with step 2.
		header.set_seal(vec![encode(&2usize).into_vec(), encode(&(&*signature as &[u8])).into_vec()]);
		assert!(engine.verify_block_family(&header, &parent_header, None).is_ok());
		assert!(engine.verify_block_external(&header, None).is_err());
		header.set_seal(vec![encode(&1usize).into_vec(), encode(&(&*signature as &[u8])).into_vec()]);
		assert!(engine.verify_block_family(&header, &parent_header, None).is_ok());
		assert!(engine.verify_block_external(&header, None).is_ok());
	}

	#[test]
	fn rejects_future_block() {
		let tap = AccountProvider::transient_provider();
		let addr = tap.insert_account("0".sha3().into(), "0").unwrap();

		let mut parent_header: Header = Header::default();
		parent_header.set_seal(vec![encode(&0usize).into_vec()]);
		parent_header.set_gas_limit("222222".parse::<U256>().unwrap());
		let mut header: Header = Header::default();
		header.set_number(1);
		header.set_gas_limit("222222".parse::<U256>().unwrap());
		header.set_author(addr);

		let engine = Spec::new_test_round().engine;

		let signature = tap.sign(addr, Some("0".into()), header.bare_hash()).unwrap();
		// Two validators.
		// Spec starts with step 2.
		header.set_seal(vec![encode(&1usize).into_vec(), encode(&(&*signature as &[u8])).into_vec()]);
		assert!(engine.verify_block_family(&header, &parent_header, None).is_ok());
		assert!(engine.verify_block_external(&header, None).is_ok());
		header.set_seal(vec![encode(&5usize).into_vec(), encode(&(&*signature as &[u8])).into_vec()]);
		assert!(engine.verify_block_family(&header, &parent_header, None).is_ok());
		assert!(engine.verify_block_external(&header, None).is_err());
	}

	#[test]
	fn rejects_step_backwards() {
		let tap = AccountProvider::transient_provider();
		let addr = tap.insert_account("0".sha3().into(), "0").unwrap();

		let mut parent_header: Header = Header::default();
		parent_header.set_seal(vec![encode(&4usize).into_vec()]);
		parent_header.set_gas_limit("222222".parse::<U256>().unwrap());
		let mut header: Header = Header::default();
		header.set_number(1);
		header.set_gas_limit("222222".parse::<U256>().unwrap());
		header.set_author(addr);

		let engine = Spec::new_test_round().engine;

		let signature = tap.sign(addr, Some("0".into()), header.bare_hash()).unwrap();
		// Two validators.
		// Spec starts with step 2.
		header.set_seal(vec![encode(&5usize).into_vec(), encode(&(&*signature as &[u8])).into_vec()]);
		assert!(engine.verify_block_family(&header, &parent_header, None).is_ok());
		header.set_seal(vec![encode(&3usize).into_vec(), encode(&(&*signature as &[u8])).into_vec()]);
		assert!(engine.verify_block_family(&header, &parent_header, None).is_err());
	}

	#[test]
	fn reports_skipped() {
		let last_benign = Arc::new(AtomicUsize::new(0));
		let params = AuthorityRoundParams {
<<<<<<< HEAD
			gas_limit_bound_divisor: "400".parse::<U256>().unwrap(),
=======
>>>>>>> 003eef98
			step_duration: Default::default(),
			start_step: Some(1),
			validators: Box::new(TestSet::new(Default::default(), last_benign.clone())),
			validate_score_transition: 0,
			validate_step_transition: 0,
			immediate_transitions: true,
		};

		let aura = {
			let mut c_params = ::spec::CommonParams::default();
			c_params.gas_limit_bound_divisor = 5.into();
			AuthorityRound::new(c_params, params, Default::default()).unwrap()
		};

		let mut parent_header: Header = Header::default();
		parent_header.set_seal(vec![encode(&1usize).into_vec()]);
		parent_header.set_gas_limit("222222".parse::<U256>().unwrap());
		let mut header: Header = Header::default();
		header.set_number(1);
		header.set_gas_limit("222222".parse::<U256>().unwrap());
		header.set_seal(vec![encode(&3usize).into_vec()]);

		// Do not report when signer not present.
		assert!(aura.verify_block_family(&header, &parent_header, None).is_ok());
		assert_eq!(last_benign.load(AtomicOrdering::SeqCst), 0);

		aura.set_signer(Arc::new(AccountProvider::transient_provider()), Default::default(), Default::default());

		assert!(aura.verify_block_family(&header, &parent_header, None).is_ok());
		assert_eq!(last_benign.load(AtomicOrdering::SeqCst), 1);
	}
}<|MERGE_RESOLUTION|>--- conflicted
+++ resolved
@@ -1000,10 +1000,6 @@
 	fn reports_skipped() {
 		let last_benign = Arc::new(AtomicUsize::new(0));
 		let params = AuthorityRoundParams {
-<<<<<<< HEAD
-			gas_limit_bound_divisor: "400".parse::<U256>().unwrap(),
-=======
->>>>>>> 003eef98
 			step_duration: Default::default(),
 			start_step: Some(1),
 			validators: Box::new(TestSet::new(Default::default(), last_benign.clone())),

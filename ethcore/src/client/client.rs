// Copyright 2015-2017 Parity Technologies (UK) Ltd.
// This file is part of Parity.

// Parity is free software: you can redistribute it and/or modify
// it under the terms of the GNU General Public License as published by
// the Free Software Foundation, either version 3 of the License, or
// (at your option) any later version.

// Parity is distributed in the hope that it will be useful,
// but WITHOUT ANY WARRANTY; without even the implied warranty of
// MERCHANTABILITY or FITNESS FOR A PARTICULAR PURPOSE.  See the
// GNU General Public License for more details.

// You should have received a copy of the GNU General Public License
// along with Parity.  If not, see <http://www.gnu.org/licenses/>.

<<<<<<< HEAD
use itertools::Itertools;
use std::collections::{HashSet, HashMap, BTreeMap, VecDeque};
use std::fmt;
=======
use std::collections::{HashSet, HashMap, BTreeMap, BTreeSet, VecDeque};
>>>>>>> eec73647
use std::str::FromStr;
use std::sync::atomic::{AtomicUsize, AtomicBool, Ordering as AtomicOrdering};
use std::sync::{Arc, Weak};
use std::time::{Instant, Duration};

// util
use hash::keccak;
use bytes::Bytes;
use journaldb;
use trie::{TrieSpec, TrieFactory, Trie};
use kvdb::{DBValue, KeyValueDB, DBTransaction};
use util_error::UtilError;

// other
use ethereum_types::{H256, Address, U256};
use block::{IsBlock, LockedBlock, Drain, ClosedBlock, OpenBlock, enact_verified, SealedBlock};
use blockchain::{BlockChain, BlockProvider, TreeRoute, ImportRoute, TransactionAddress};
use client::ancient_import::AncientVerifier;
use client::Error as ClientError;
use client::{
	Nonce, Balance, ChainInfo, BlockInfo, CallContract, TransactionInfo,
	RegistryInfo, ReopenBlock, PrepareOpenBlock, ScheduleInfo, ImportSealedBlock,
	BroadcastProposalBlock, ImportBlock, StateOrBlock, StateInfo, StateClient, Call,
	AccountData, BlockChain as BlockChainTrait, BlockProducer, SealedBlockImporter,
	ClientIoMessage
};
use client::{
	BlockId, TransactionId, UncleId, TraceId, ClientConfig, BlockChainClient,
	TraceFilter, CallAnalytics, BlockImportError, Mode,
	ChainNotify, PruningInfo, ProvingBlockChainClient, EngineInfo, ChainMessageType,
	IoClient,
};
use encoded;
use engines::{EthEngine, EpochTransition};
use error::{ImportErrorKind, BlockImportErrorKind, ExecutionError, CallError, BlockError, ImportResult, Error as EthcoreError};
use vm::{EnvInfo, LastHashes};
use evm::Schedule;
use executive::{Executive, Executed, TransactOptions, contract_address};
use factory::{Factories, VmFactory};
use header::{BlockNumber, Header};
use io::{IoChannel, IoError};
use log_entry::LocalizedLogEntry;
use miner::{Miner, MinerService};
use ethcore_miner::pool::VerifiedTransaction;
use parking_lot::{Mutex, RwLock};
use rand::OsRng;
use receipt::{Receipt, LocalizedReceipt};
use snapshot::{self, io as snapshot_io};
use spec::Spec;
use state_db::StateDB;
use state::{self, State};
use trace;
use trace::{TraceDB, ImportRequest as TraceImportRequest, LocalizedTrace, Database as TraceDatabase};
use transaction::{self, LocalizedTransaction, UnverifiedTransaction, SignedTransaction, Transaction, Action};
use types::filter::Filter;
use types::mode::Mode as IpcMode;
use verification;
use verification::{PreverifiedBlock, Verifier};
use verification::queue::BlockQueue;
use views::BlockView;

// re-export
pub use types::blockchain_info::BlockChainInfo;
pub use types::block_status::BlockStatus;
pub use blockchain::CacheSize as BlockChainCacheSize;
pub use verification::queue::QueueInfo as BlockQueueInfo;

use_contract!(registry, "Registry", "res/contracts/registrar.json");

const MAX_TX_QUEUE_SIZE: usize = 4096;
const MAX_ANCIENT_BLOCKS_QUEUE_SIZE: usize = 4096;
const MAX_QUEUE_SIZE_TO_SLEEP_ON: usize = 2;
const MIN_HISTORY_SIZE: u64 = 8;

/// Report on the status of a client.
#[derive(Default, Clone, Debug, Eq, PartialEq)]
pub struct ClientReport {
	/// How many blocks have been imported so far.
	pub blocks_imported: usize,
	/// How many transactions have been applied so far.
	pub transactions_applied: usize,
	/// How much gas has been processed so far.
	pub gas_processed: U256,
	/// Memory used by state DB
	pub state_db_mem: usize,
}

impl ClientReport {
	/// Alter internal reporting to reflect the additional `block` has been processed.
	pub fn accrue_block(&mut self, header: &Header, transactions: usize) {
		self.blocks_imported += 1;
		self.transactions_applied += transactions;
		self.gas_processed = self.gas_processed + *header.gas_used();
	}
}

impl<'a> ::std::ops::Sub<&'a ClientReport> for ClientReport {
	type Output = Self;

	fn sub(mut self, other: &'a ClientReport) -> Self {
		let higher_mem = ::std::cmp::max(self.state_db_mem, other.state_db_mem);
		let lower_mem = ::std::cmp::min(self.state_db_mem, other.state_db_mem);

		self.blocks_imported -= other.blocks_imported;
		self.transactions_applied -= other.transactions_applied;
		self.gas_processed = self.gas_processed - other.gas_processed;
		self.state_db_mem = higher_mem - lower_mem;

		self
	}
}

struct SleepState {
	last_activity: Option<Instant>,
	last_autosleep: Option<Instant>,
}

impl SleepState {
	fn new(awake: bool) -> Self {
		SleepState {
			last_activity: match awake { false => None, true => Some(Instant::now()) },
			last_autosleep: match awake { false => Some(Instant::now()), true => None },
		}
	}
}

struct Importer {
	/// Lock used during block import
	pub import_lock: Mutex<()>, // FIXME Maybe wrap the whole `Importer` instead?

	/// Used to verify blocks
	pub verifier: Box<Verifier<Client>>,

	/// Queue containing pending blocks
	pub block_queue: BlockQueue,

	/// Handles block sealing
	pub miner: Arc<Miner>,

	/// Ancient block verifier: import an ancient sequence of blocks in order from a starting epoch
	pub ancient_verifier: AncientVerifier,

	/// Ethereum engine to be used during import
	pub engine: Arc<EthEngine>,
}

/// Blockchain database client backed by a persistent database. Owns and manages a blockchain and a block queue.
/// Call `import_block()` to import a block asynchronously; `flush_queue()` flushes the queue.
pub struct Client {
	/// Flag used to disable the client forever. Not to be confused with `liveness`.
	///
	/// For example, auto-updater will disable client forever if there is a
	/// hard fork registered on-chain that we don't have capability for.
	/// When hard fork block rolls around, the client (if `update` is false)
	/// knows it can't proceed further.
	enabled: AtomicBool,

	/// Operating mode for the client
	mode: Mutex<Mode>,

	chain: RwLock<Arc<BlockChain>>,
	tracedb: RwLock<TraceDB<BlockChain>>,
	engine: Arc<EthEngine>,

	/// Client configuration
	config: ClientConfig,

	/// Database pruning strategy to use for StateDB
	pruning: journaldb::Algorithm,

	/// Client uses this to store blocks, traces, etc.
	db: RwLock<Arc<KeyValueDB>>,

	state_db: RwLock<StateDB>,

	/// Report on the status of client
	report: RwLock<ClientReport>,

	sleep_state: Mutex<SleepState>,

	/// Flag changed by `sleep` and `wake_up` methods. Not to be confused with `enabled`.
	liveness: AtomicBool,
	io_channel: Mutex<IoChannel<ClientIoMessage>>,

	/// List of actors to be notified on certain chain events
	notify: RwLock<Vec<Weak<ChainNotify>>>,

	/// Queued transactions from IO
	queue_transactions: IoChannelQueue,
	/// Ancient blocks import queue
	queue_ancient_blocks: IoChannelQueue,
	/// Consensus messages import queue
	queue_consensus_message: IoChannelQueue,

	last_hashes: RwLock<VecDeque<H256>>,
	factories: Factories,

	/// Number of eras kept in a journal before they are pruned
	history: u64,

	/// An action to be done if a mode/spec_name change happens
	on_user_defaults_change: Mutex<Option<Box<FnMut(Option<Mode>) + 'static + Send>>>,

	/// Link to a registry object useful for looking up names
	registrar: registry::Registry,
	registrar_address: Option<Address>,

	/// A closure to call when we want to restart the client
	exit_handler: Mutex<Option<Box<Fn(String) + 'static + Send>>>,

	importer: Importer,
}

impl Importer {
	pub fn new(
		config: &ClientConfig,
		engine: Arc<EthEngine>,
		message_channel: IoChannel<ClientIoMessage>,
		miner: Arc<Miner>,
	) -> Result<Importer, ::error::Error> {
		let block_queue = BlockQueue::new(config.queue.clone(), engine.clone(), message_channel.clone(), config.verifier_type.verifying_seal());

		Ok(Importer {
			import_lock: Mutex::new(()),
			verifier: verification::new(config.verifier_type.clone()),
			block_queue,
			miner,
			ancient_verifier: AncientVerifier::new(engine.clone()),
			engine,
		})
	}

	fn calculate_enacted_retracted(&self, import_results: &[ImportRoute]) -> (Vec<H256>, Vec<H256>) {
		fn map_to_vec(map: Vec<(H256, bool)>) -> Vec<H256> {
			map.into_iter().map(|(k, _v)| k).collect()
		}

		// In ImportRoute we get all the blocks that have been enacted and retracted by single insert.
		// Because we are doing multiple inserts some of the blocks that were enacted in import `k`
		// could be retracted in import `k+1`. This is why to understand if after all inserts
		// the block is enacted or retracted we iterate over all routes and at the end final state
		// will be in the hashmap
		let map = import_results.iter().fold(HashMap::new(), |mut map, route| {
			for hash in &route.enacted {
				map.insert(hash.clone(), true);
			}
			for hash in &route.retracted {
				map.insert(hash.clone(), false);
			}
			map
		});

		// Split to enacted retracted (using hashmap value)
		let (enacted, retracted) = map.into_iter().partition(|&(_k, v)| v);
		// And convert tuples to keys
		(map_to_vec(enacted), map_to_vec(retracted))
	}

	/// This is triggered by a message coming from a block queue when the block is ready for insertion
	pub fn import_verified_blocks(&self, client: &Client) -> usize {

		// Shortcut out if we know we're incapable of syncing the chain.
		if !client.enabled.load(AtomicOrdering::Relaxed) {
			return 0;
		}

		let max_blocks_to_import = 4;
		let (imported_blocks, import_results, invalid_blocks, imported, proposed_blocks, duration, is_empty) = {
			let mut imported_blocks = Vec::with_capacity(max_blocks_to_import);
			let mut invalid_blocks = HashSet::new();
			let mut proposed_blocks = Vec::with_capacity(max_blocks_to_import);
			let mut import_results = Vec::with_capacity(max_blocks_to_import);

			let _import_lock = self.import_lock.lock();
			let blocks = self.block_queue.drain(max_blocks_to_import);
			if blocks.is_empty() {
				return 0;
			}
			trace_time!("import_verified_blocks");
			let start = Instant::now();

			for block in blocks {
				let header = block.header.clone();
				let bytes = block.bytes.clone();
				let hash = header.hash();

				let is_invalid = invalid_blocks.contains(header.parent_hash());
				if is_invalid {
					invalid_blocks.insert(hash);
					continue;
				}

				if let Ok(closed_block) = self.check_and_close_block(block, client) {
					if self.engine.is_proposal(&header) {
						self.block_queue.mark_as_good(&[hash]);
						proposed_blocks.push(bytes);
					} else {
						imported_blocks.push(hash);

						let transactions_len = closed_block.transactions().len();

						let route = self.commit_block(closed_block, &header, &bytes, client);
						import_results.push(route);

						client.report.write().accrue_block(&header, transactions_len);
					}
				} else {
					invalid_blocks.insert(header.hash());
				}
			}

			let imported = imported_blocks.len();
			let invalid_blocks = invalid_blocks.into_iter().collect::<Vec<H256>>();

			if !invalid_blocks.is_empty() {
				self.block_queue.mark_as_bad(&invalid_blocks);
			}
			let is_empty = self.block_queue.mark_as_good(&imported_blocks);
			(imported_blocks, import_results, invalid_blocks, imported, proposed_blocks, start.elapsed(), is_empty)
		};

		{
			if !imported_blocks.is_empty() && is_empty {
				let (enacted, retracted) = self.calculate_enacted_retracted(&import_results);

				if is_empty {
					self.miner.chain_new_blocks(client, &imported_blocks, &invalid_blocks, &enacted, &retracted, false);
				}

				client.notify(|notify| {
					notify.new_blocks(
						imported_blocks.clone(),
						invalid_blocks.clone(),
						enacted.clone(),
						retracted.clone(),
						Vec::new(),
						proposed_blocks.clone(),
						duration,
					);
				});
			}
		}

		client.db.read().flush().expect("DB flush failed.");
		imported
	}

	fn check_and_close_block(&self, block: PreverifiedBlock, client: &Client) -> Result<LockedBlock, ()> {
		let engine = &*self.engine;
		let header = block.header.clone();

		// Check the block isn't so old we won't be able to enact it.
		let best_block_number = client.chain.read().best_block_number();
		if client.pruning_info().earliest_state > header.number() {
			warn!(target: "client", "Block import failed for #{} ({})\nBlock is ancient (current best block: #{}).", header.number(), header.hash(), best_block_number);
			return Err(());
		}

		// Check if parent is in chain
		let parent = match client.block_header_decoded(BlockId::Hash(*header.parent_hash())) {
			Some(h) => h,
			None => {
				warn!(target: "client", "Block import failed for #{} ({}): Parent not found ({}) ", header.number(), header.hash(), header.parent_hash());
				return Err(());
			}
		};

		let chain = client.chain.read();
		// Verify Block Family
		let verify_family_result = self.verifier.verify_block_family(
			&header,
			&parent,
			engine,
			Some(verification::FullFamilyParams {
				block_bytes: &block.bytes,
				transactions: &block.transactions,
				block_provider: &**chain,
				client
			}),
		);

		if let Err(e) = verify_family_result {
			warn!(target: "client", "Stage 3 block verification failed for #{} ({})\nError: {:?}", header.number(), header.hash(), e);
			return Err(());
		};

		let verify_external_result = self.verifier.verify_block_external(&header, engine);
		if let Err(e) = verify_external_result {
			warn!(target: "client", "Stage 4 block verification failed for #{} ({})\nError: {:?}", header.number(), header.hash(), e);
			return Err(());
		};

		// Enact Verified Block
		let last_hashes = client.build_last_hashes(header.parent_hash());
		let db = client.state_db.read().boxed_clone_canon(header.parent_hash());

		let is_epoch_begin = chain.epoch_transition(parent.number(), *header.parent_hash()).is_some();
		let enact_result = enact_verified(
			block,
			engine,
			client.tracedb.read().tracing_enabled(),
			db,
			&parent,
			last_hashes,
			client.factories.clone(),
			is_epoch_begin,
		);

		let mut locked_block = enact_result.map_err(|e| {
			warn!(target: "client", "Block import failed for #{} ({})\nError: {:?}", header.number(), header.hash(), e);
		})?;

		// Strip receipts for blocks before validate_receipts_transition,
		// if the expected receipts root header does not match.
		// (i.e. allow inconsistency in receipts outcome before the transition block)
		if header.number() < engine.params().validate_receipts_transition
			&& header.receipts_root() != locked_block.block().header().receipts_root()
		{
			locked_block.strip_receipts_outcomes();
		}

		// Final Verification
		if let Err(e) = self.verifier.verify_block_final(&header, locked_block.block().header()) {
			warn!(target: "client", "Stage 5 block verification failed for #{} ({})\nError: {:?}", header.number(), header.hash(), e);
			return Err(());
		}

		Ok(locked_block)
	}

	/// Import a block with transaction receipts.
	///
	/// The block is guaranteed to be the next best blocks in the
	/// first block sequence. Does no sealing or transaction validation.
	fn import_old_block(&self, block_bytes: &[u8], receipts_bytes: &[u8], db: &KeyValueDB, chain: &BlockChain) -> Result<H256, ::error::Error> {
		let block = view!(BlockView, block_bytes);
		let header = block.header();
		let receipts = ::rlp::decode_list(receipts_bytes);
		let hash = header.hash();
		let _import_lock = self.import_lock.lock();

		{
			trace_time!("import_old_block");
			// verify the block, passing the chain for updating the epoch verifier.
			let mut rng = OsRng::new().map_err(UtilError::from)?;
			self.ancient_verifier.verify(&mut rng, &header, &chain)?;

			// Commit results
			let mut batch = DBTransaction::new();
			chain.insert_unordered_block(&mut batch, block_bytes, receipts, None, false, true);
			// Final commit to the DB
			db.write_buffered(batch);
			chain.commit();
		}
		db.flush().expect("DB flush failed.");
		Ok(hash)
	}

	// NOTE: the header of the block passed here is not necessarily sealed, as
	// it is for reconstructing the state transition.
	//
	// The header passed is from the original block data and is sealed.
	fn commit_block<B>(&self, block: B, header: &Header, block_data: &[u8], client: &Client) -> ImportRoute where B: IsBlock + Drain {
		let hash = &header.hash();
		let number = header.number();
		let parent = header.parent_hash();
		let chain = client.chain.read();

		// Commit results
		let receipts = block.receipts().to_owned();
		let traces = block.traces().clone().drain();

		assert_eq!(header.hash(), view!(BlockView, block_data).header_view().hash());

		//let traces = From::from(block.traces().clone().unwrap_or_else(Vec::new));

		let mut batch = DBTransaction::new();

		// CHECK! I *think* this is fine, even if the state_root is equal to another
		// already-imported block of the same number.
		// TODO: Prove it with a test.
		let mut state = block.drain();

		// check epoch end signal, potentially generating a proof on the current
		// state.
		self.check_epoch_end_signal(
			&header,
			block_data,
			&receipts,
			&state,
			&chain,
			&mut batch,
			client
		);

		state.journal_under(&mut batch, number, hash).expect("DB commit failed");
		let route = chain.insert_block(&mut batch, block_data, receipts.clone());

		client.tracedb.read().import(&mut batch, TraceImportRequest {
			traces: traces.into(),
			block_hash: hash.clone(),
			block_number: number,
			enacted: route.enacted.clone(),
			retracted: route.retracted.len()
		});

		let is_canon = route.enacted.last().map_or(false, |h| h == hash);
		state.sync_cache(&route.enacted, &route.retracted, is_canon);
		// Final commit to the DB
		client.db.read().write_buffered(batch);
		chain.commit();

		self.check_epoch_end(&header, &chain, client);

		client.update_last_hashes(&parent, hash);

		if let Err(e) = client.prune_ancient(state, &chain) {
			warn!("Failed to prune ancient state data: {}", e);
		}

		route
	}

	// check for epoch end signal and write pending transition if it occurs.
	// state for the given block must be available.
	fn check_epoch_end_signal(
		&self,
		header: &Header,
		block_bytes: &[u8],
		receipts: &[Receipt],
		state_db: &StateDB,
		chain: &BlockChain,
		batch: &mut DBTransaction,
		client: &Client,
	) {
		use engines::EpochChange;

		let hash = header.hash();
		let auxiliary = ::machine::AuxiliaryData {
			bytes: Some(block_bytes),
			receipts: Some(&receipts),
		};

		match self.engine.signals_epoch_end(header, auxiliary) {
			EpochChange::Yes(proof) => {
				use engines::epoch::PendingTransition;
				use engines::Proof;

				let proof = match proof {
					Proof::Known(proof) => proof,
					Proof::WithState(with_state) => {
						let env_info = EnvInfo {
							number: header.number(),
							author: header.author().clone(),
							timestamp: header.timestamp(),
							difficulty: header.difficulty().clone(),
							last_hashes: client.build_last_hashes(header.parent_hash()),
							gas_used: U256::default(),
							gas_limit: u64::max_value().into(),
						};

						let call = move |addr, data| {
							let mut state_db = state_db.boxed_clone();
							let backend = ::state::backend::Proving::new(state_db.as_hashdb_mut());

							let transaction =
								client.contract_call_tx(BlockId::Hash(*header.parent_hash()), addr, data);

							let mut state = State::from_existing(
								backend,
								header.state_root().clone(),
								self.engine.account_start_nonce(header.number()),
								client.factories.clone(),
							).expect("state known to be available for just-imported block; qed");

							let options = TransactOptions::with_no_tracing().dont_check_nonce();
							let res = Executive::new(&mut state, &env_info, self.engine.machine())
								.transact(&transaction, options);

							let res = match res {
								Err(ExecutionError::Internal(e)) =>
									Err(format!("Internal error: {}", e)),
								Err(e) => {
									trace!(target: "client", "Proved call failed: {}", e);
									Ok((Vec::new(), state.drop().1.extract_proof()))
								}
								Ok(res) => Ok((res.output, state.drop().1.extract_proof())),
							};

							res.map(|(output, proof)| (output, proof.into_iter().map(|x| x.into_vec()).collect()))
						};

						match with_state.generate_proof(&call) {
							Ok(proof) => proof,
							Err(e) => {
								warn!(target: "client", "Failed to generate transition proof for block {}: {}", hash, e);
								warn!(target: "client", "Snapshots produced by this client may be incomplete");
								Vec::new()
							}
						}
					}
				};

				debug!(target: "client", "Block {} signals epoch end.", hash);

				let pending = PendingTransition { proof: proof };
				chain.insert_pending_transition(batch, hash, pending);
			},
			EpochChange::No => {},
			EpochChange::Unsure(_) => {
				warn!(target: "client", "Detected invalid engine implementation.");
				warn!(target: "client", "Engine claims to require more block data, but everything provided.");
			}
		}
	}

	// check for ending of epoch and write transition if it occurs.
	fn check_epoch_end<'a>(&self, header: &'a Header, chain: &BlockChain, client: &Client) {
		let is_epoch_end = self.engine.is_epoch_end(
			header,
			&(|hash| client.block_header_decoded(BlockId::Hash(hash))),
			&(|hash| chain.get_pending_transition(hash)), // TODO: limit to current epoch.
		);

		if let Some(proof) = is_epoch_end {
			debug!(target: "client", "Epoch transition at block {}", header.hash());

			let mut batch = DBTransaction::new();
			chain.insert_epoch_transition(&mut batch, header.number(), EpochTransition {
				block_hash: header.hash(),
				block_number: header.number(),
				proof: proof,
			});

			// always write the batch directly since epoch transition proofs are
			// fetched from a DB iterator and DB iterators are only available on
			// flushed data.
			client.db.read().write(batch).expect("DB flush failed");
		}
	}
}

impl Client {
	/// Create a new client with given parameters.
	/// The database is assumed to have been initialized with the correct columns.
	pub fn new(
		config: ClientConfig,
		spec: &Spec,
		db: Arc<KeyValueDB>,
		miner: Arc<Miner>,
		message_channel: IoChannel<ClientIoMessage>,
	) -> Result<Arc<Client>, ::error::Error> {
		let trie_spec = match config.fat_db {
			true => TrieSpec::Fat,
			false => TrieSpec::Secure,
		};

		let trie_factory = TrieFactory::new(trie_spec);
		let factories = Factories {
			vm: VmFactory::new(config.vm_type.clone(), config.jump_table_size),
			trie: trie_factory,
			accountdb: Default::default(),
		};

		let journal_db = journaldb::new(db.clone(), config.pruning, ::db::COL_STATE);
		let mut state_db = StateDB::new(journal_db, config.state_cache_size);
		if state_db.journal_db().is_empty() {
			// Sets the correct state root.
			state_db = spec.ensure_db_good(state_db, &factories)?;
			let mut batch = DBTransaction::new();
			state_db.journal_under(&mut batch, 0, &spec.genesis_header().hash())?;
			db.write(batch).map_err(ClientError::Database)?;
		}

		let gb = spec.genesis_block();
		let chain = Arc::new(BlockChain::new(config.blockchain.clone(), &gb, db.clone()));
		let tracedb = RwLock::new(TraceDB::new(config.tracing.clone(), db.clone(), chain.clone()));

		trace!("Cleanup journal: DB Earliest = {:?}, Latest = {:?}", state_db.journal_db().earliest_era(), state_db.journal_db().latest_era());

		let history = if config.history < MIN_HISTORY_SIZE {
			info!(target: "client", "Ignoring pruning history parameter of {}\
				, falling back to minimum of {}",
				config.history, MIN_HISTORY_SIZE);
			MIN_HISTORY_SIZE
		} else {
			config.history
		};

		if !chain.block_header_data(&chain.best_block_hash()).map_or(true, |h| state_db.journal_db().contains(&h.state_root())) {
			warn!("State root not found for block #{} ({:x})", chain.best_block_number(), chain.best_block_hash());
		}

		let engine = spec.engine.clone();

		let awake = match config.mode { Mode::Dark(..) | Mode::Off => false, _ => true };

		let importer = Importer::new(&config, engine.clone(), message_channel.clone(), miner)?;

		let registrar_address = engine.additional_params().get("registrar").and_then(|s| Address::from_str(s).ok());
		if let Some(ref addr) = registrar_address {
			trace!(target: "client", "Found registrar at {}", addr);
		}

		let client = Arc::new(Client {
			enabled: AtomicBool::new(true),
			sleep_state: Mutex::new(SleepState::new(awake)),
			liveness: AtomicBool::new(awake),
			mode: Mutex::new(config.mode.clone()),
			chain: RwLock::new(chain),
			tracedb: tracedb,
			engine: engine,
			pruning: config.pruning.clone(),
			config: config,
			db: RwLock::new(db),
			state_db: RwLock::new(state_db),
			report: RwLock::new(Default::default()),
			io_channel: Mutex::new(message_channel),
			notify: RwLock::new(Vec::new()),
			queue_transactions: IoChannelQueue::new(MAX_TX_QUEUE_SIZE),
			queue_ancient_blocks: IoChannelQueue::new(MAX_ANCIENT_BLOCKS_QUEUE_SIZE),
			queue_consensus_message: IoChannelQueue::new(usize::max_value()),
			last_hashes: RwLock::new(VecDeque::new()),
			factories: factories,
			history: history,
			on_user_defaults_change: Mutex::new(None),
			registrar: registry::Registry::default(),
			registrar_address,
			exit_handler: Mutex::new(None),
			importer,
		});

		// prune old states.
		{
			let state_db = client.state_db.read().boxed_clone();
			let chain = client.chain.read();
			client.prune_ancient(state_db, &chain)?;
		}

		// ensure genesis epoch proof in the DB.
		{
			let chain = client.chain.read();
			let gh = spec.genesis_header();
			if chain.epoch_transition(0, gh.hash()).is_none() {
				trace!(target: "client", "No genesis transition found.");

				let proof = client.with_proving_caller(
					BlockId::Number(0),
					|call| client.engine.genesis_epoch_data(&gh, call)
				);
				let proof = match proof {
					Ok(proof) => proof,
					Err(e) => {
						warn!(target: "client", "Error generating genesis epoch data: {}. Snapshots generated may not be complete.", e);
						Vec::new()
					}
				};

				debug!(target: "client", "Obtained genesis transition proof: {:?}", proof);

				let mut batch = DBTransaction::new();
				chain.insert_epoch_transition(&mut batch, 0, EpochTransition {
					block_hash: gh.hash(),
					block_number: 0,
					proof: proof,
				});

				client.db.read().write_buffered(batch);
			}
		}

		// ensure buffered changes are flushed.
		client.db.read().flush().map_err(ClientError::Database)?;
		Ok(client)
	}

	/// Wakes up client if it's a sleep.
	pub fn keep_alive(&self) {
		let should_wake = match *self.mode.lock() {
			Mode::Dark(..) | Mode::Passive(..) => true,
			_ => false,
		};
		if should_wake {
			self.wake_up();
			(*self.sleep_state.lock()).last_activity = Some(Instant::now());
		}
	}

	/// Adds an actor to be notified on certain events
	pub fn add_notify(&self, target: Arc<ChainNotify>) {
		self.notify.write().push(Arc::downgrade(&target));
	}

	/// Set a closure to call when the client wants to be restarted.
	///
	/// The parameter passed to the callback is the name of the new chain spec to use after
	/// the restart.
	pub fn set_exit_handler<F>(&self, f: F) where F: Fn(String) + 'static + Send {
		*self.exit_handler.lock() = Some(Box::new(f));
	}

	/// Returns engine reference.
	pub fn engine(&self) -> &EthEngine {
		&*self.engine
	}

	fn notify<F>(&self, f: F) where F: Fn(&ChainNotify) {
		for np in &*self.notify.read() {
			if let Some(n) = np.upgrade() {
				f(&*n);
			}
		}
	}

	/// Register an action to be done if a mode/spec_name change happens.
	pub fn on_user_defaults_change<F>(&self, f: F) where F: 'static + FnMut(Option<Mode>) + Send {
		*self.on_user_defaults_change.lock() = Some(Box::new(f));
	}

	/// Flush the block import queue.
	pub fn flush_queue(&self) {
		self.importer.block_queue.flush();
		while !self.importer.block_queue.queue_info().is_empty() {
			self.import_verified_blocks();
		}
	}

	/// The env info as of the best block.
	pub fn latest_env_info(&self) -> EnvInfo {
		self.env_info(BlockId::Latest).expect("Best block header always stored; qed")
	}

	/// The env info as of a given block.
	/// returns `None` if the block unknown.
	pub fn env_info(&self, id: BlockId) -> Option<EnvInfo> {
		self.block_header(id).map(|header| {
			EnvInfo {
				number: header.number(),
				author: header.author(),
				timestamp: header.timestamp(),
				difficulty: header.difficulty(),
				last_hashes: self.build_last_hashes(&header.parent_hash()),
				gas_used: U256::default(),
				gas_limit: header.gas_limit(),
			}
		})
	}

	fn build_last_hashes(&self, parent_hash: &H256) -> Arc<LastHashes> {
		{
			let hashes = self.last_hashes.read();
			if hashes.front().map_or(false, |h| h == parent_hash) {
				let mut res = Vec::from(hashes.clone());
				res.resize(256, H256::default());
				return Arc::new(res);
			}
		}
		let mut last_hashes = LastHashes::new();
		last_hashes.resize(256, H256::default());
		last_hashes[0] = parent_hash.clone();
		let chain = self.chain.read();
		for i in 0..255 {
			match chain.block_details(&last_hashes[i]) {
				Some(details) => {
					last_hashes[i + 1] = details.parent.clone();
				},
				None => break,
			}
		}
		let mut cached_hashes = self.last_hashes.write();
		*cached_hashes = VecDeque::from(last_hashes.clone());
		Arc::new(last_hashes)
	}


	/// This is triggered by a message coming from a block queue when the block is ready for insertion
	pub fn import_verified_blocks(&self) -> usize {
		self.importer.import_verified_blocks(self)
	}

	// use a state-proving closure for the given block.
	fn with_proving_caller<F, T>(&self, id: BlockId, with_call: F) -> T
		where F: FnOnce(&::machine::Call) -> T
	{
		let call = |a, d| {
			let tx = self.contract_call_tx(id, a, d);
			let (result, items) = self.prove_transaction(tx, id)
				.ok_or_else(|| format!("Unable to make call. State unavailable?"))?;

			let items = items.into_iter().map(|x| x.to_vec()).collect();
			Ok((result, items))
		};

		with_call(&call)
	}

	// prune ancient states until below the memory limit or only the minimum amount remain.
	fn prune_ancient(&self, mut state_db: StateDB, chain: &BlockChain) -> Result<(), ClientError> {
		let number = match state_db.journal_db().latest_era() {
			Some(n) => n,
			None => return Ok(()),
		};

		// prune all ancient eras until we're below the memory target,
		// but have at least the minimum number of states.
		loop {
			let needs_pruning = state_db.journal_db().is_pruned() &&
				state_db.journal_db().journal_size() >= self.config.history_mem;

			if !needs_pruning { break }
			match state_db.journal_db().earliest_era() {
				Some(era) if era + self.history <= number => {
					trace!(target: "client", "Pruning state for ancient era {}", era);
					match chain.block_hash(era) {
						Some(ancient_hash) => {
							let mut batch = DBTransaction::new();
							state_db.mark_canonical(&mut batch, era, &ancient_hash)?;
							self.db.read().write_buffered(batch);
							state_db.journal_db().flush();
						}
						None =>
							debug!(target: "client", "Missing expected hash for block {}", era),
					}
				}
				_ => break, // means that every era is kept, no pruning necessary.
			}
		}

		Ok(())
	}

	fn update_last_hashes(&self, parent: &H256, hash: &H256) {
		let mut hashes = self.last_hashes.write();
		if hashes.front().map_or(false, |h| h == parent) {
			if hashes.len() > 255 {
				hashes.pop_back();
			}
			hashes.push_front(hash.clone());
		}
	}

	/// Get shared miner reference.
	#[cfg(test)]
	pub fn miner(&self) -> Arc<Miner> {
		self.importer.miner.clone()
	}

	/// Replace io channel. Useful for testing.
	pub fn set_io_channel(&self, io_channel: IoChannel<ClientIoMessage>) {
		*self.io_channel.lock() = io_channel;
	}

	/// Get a copy of the best block's state.
	pub fn latest_state(&self) -> State<StateDB> {
		let header = self.best_block_header();
		State::from_existing(
			self.state_db.read().boxed_clone_canon(&header.hash()),
			*header.state_root(),
			self.engine.account_start_nonce(header.number()),
			self.factories.clone()
		)
		.expect("State root of best block header always valid.")
	}

	/// Attempt to get a copy of a specific block's final state.
	///
	/// This will not fail if given BlockId::Latest.
	/// Otherwise, this can fail (but may not) if the DB prunes state or the block
	/// is unknown.
	pub fn state_at(&self, id: BlockId) -> Option<State<StateDB>> {
		// fast path for latest state.
		match id.clone() {
			BlockId::Latest => return Some(self.latest_state()),
			_ => {},
		}

		let block_number = match self.block_number(id) {
			Some(num) => num,
			None => return None,
		};

		self.block_header(id).and_then(|header| {
			let db = self.state_db.read().boxed_clone();

			// early exit for pruned blocks
			if db.is_pruned() && self.pruning_info().earliest_state > block_number {
				return None;
			}

			let root = header.state_root();
			State::from_existing(db, root, self.engine.account_start_nonce(block_number), self.factories.clone()).ok()
		})
	}

	/// Attempt to get a copy of a specific block's beginning state.
	///
	/// This will not fail if given BlockId::Latest.
	/// Otherwise, this can fail (but may not) if the DB prunes state.
	pub fn state_at_beginning(&self, id: BlockId) -> Option<State<StateDB>> {
		match self.block_number(id) {
			None | Some(0) => None,
			Some(n) => self.state_at(BlockId::Number(n - 1)),
		}
	}

	/// Get a copy of the best block's state.
	pub fn state(&self) -> Box<StateInfo> {
		Box::new(self.latest_state()) as Box<_>
	}

	/// Get info on the cache.
	pub fn blockchain_cache_info(&self) -> BlockChainCacheSize {
		self.chain.read().cache_size()
	}

	/// Get the report.
	pub fn report(&self) -> ClientReport {
		let mut report = self.report.read().clone();
		report.state_db_mem = self.state_db.read().mem_used();
		report
	}

	/// Tick the client.
	// TODO: manage by real events.
	pub fn tick(&self, prevent_sleep: bool) {
		self.check_garbage();
		if !prevent_sleep {
			self.check_snooze();
		}
	}

	fn check_garbage(&self) {
		self.chain.read().collect_garbage();
		self.importer.block_queue.collect_garbage();
		self.tracedb.read().collect_garbage();
	}

	fn check_snooze(&self) {
		let mode = self.mode.lock().clone();
		match mode {
			Mode::Dark(timeout) => {
				let mut ss = self.sleep_state.lock();
				if let Some(t) = ss.last_activity {
					if Instant::now() > t + timeout {
						self.sleep();
						ss.last_activity = None;
					}
				}
			}
			Mode::Passive(timeout, wakeup_after) => {
				let mut ss = self.sleep_state.lock();
				let now = Instant::now();
				if let Some(t) = ss.last_activity {
					if now > t + timeout {
						self.sleep();
						ss.last_activity = None;
						ss.last_autosleep = Some(now);
					}
				}
				if let Some(t) = ss.last_autosleep {
					if now > t + wakeup_after {
						self.wake_up();
						ss.last_activity = Some(now);
						ss.last_autosleep = None;
					}
				}
			}
			_ => {}
		}
	}

	/// Take a snapshot at the given block.
	/// If the ID given is "latest", this will default to 1000 blocks behind.
	pub fn take_snapshot<W: snapshot_io::SnapshotWriter + Send>(&self, writer: W, at: BlockId, p: &snapshot::Progress) -> Result<(), EthcoreError> {
		let db = self.state_db.read().journal_db().boxed_clone();
		let best_block_number = self.chain_info().best_block_number;
		let block_number = self.block_number(at).ok_or(snapshot::Error::InvalidStartingBlock(at))?;

		if db.is_pruned() && self.pruning_info().earliest_state > block_number {
			return Err(snapshot::Error::OldBlockPrunedDB.into());
		}

		let history = ::std::cmp::min(self.history, 1000);

		let start_hash = match at {
			BlockId::Latest => {
				let start_num = match db.earliest_era() {
					Some(era) => ::std::cmp::max(era, best_block_number.saturating_sub(history)),
					None => best_block_number.saturating_sub(history),
				};

				match self.block_hash(BlockId::Number(start_num)) {
					Some(h) => h,
					None => return Err(snapshot::Error::InvalidStartingBlock(at).into()),
				}
			}
			_ => match self.block_hash(at) {
				Some(hash) => hash,
				None => return Err(snapshot::Error::InvalidStartingBlock(at).into()),
			},
		};

		snapshot::take_snapshot(&*self.engine, &self.chain.read(), start_hash, db.as_hashdb(), writer, p)?;

		Ok(())
	}

	/// Ask the client what the history parameter is.
	pub fn pruning_history(&self) -> u64 {
		self.history
	}

	fn block_hash(chain: &BlockChain, id: BlockId) -> Option<H256> {
		match id {
			BlockId::Hash(hash) => Some(hash),
			BlockId::Number(number) => chain.block_hash(number),
			BlockId::Earliest => chain.block_hash(0),
			BlockId::Latest => Some(chain.best_block_hash()),
		}
	}

	fn transaction_address(&self, id: TransactionId) -> Option<TransactionAddress> {
		match id {
			TransactionId::Hash(ref hash) => self.chain.read().transaction_address(hash),
			TransactionId::Location(id, index) => Self::block_hash(&self.chain.read(), id).map(|hash| TransactionAddress {
				block_hash: hash,
				index: index,
			})
		}
	}

	fn wake_up(&self) {
		if !self.liveness.load(AtomicOrdering::Relaxed) {
			self.liveness.store(true, AtomicOrdering::Relaxed);
			self.notify(|n| n.start());
			info!(target: "mode", "wake_up: Waking.");
		}
	}

	fn sleep(&self) {
		if self.liveness.load(AtomicOrdering::Relaxed) {
			// only sleep if the import queue is mostly empty.
			if self.queue_info().total_queue_size() <= MAX_QUEUE_SIZE_TO_SLEEP_ON {
				self.liveness.store(false, AtomicOrdering::Relaxed);
				self.notify(|n| n.stop());
				info!(target: "mode", "sleep: Sleeping.");
			} else {
				info!(target: "mode", "sleep: Cannot sleep - syncing ongoing.");
				// TODO: Consider uncommenting.
				//(*self.sleep_state.lock()).last_activity = Some(Instant::now());
			}
		}
	}

	// transaction for calling contracts from services like engine.
	// from the null sender, with 50M gas.
	fn contract_call_tx(&self, block_id: BlockId, address: Address, data: Bytes) -> SignedTransaction {
		let from = Address::default();
		Transaction {
			nonce: self.nonce(&from, block_id).unwrap_or_else(|| self.engine.account_start_nonce(0)),
			action: Action::Call(address),
			gas: U256::from(50_000_000),
			gas_price: U256::default(),
			value: U256::default(),
			data: data,
		}.fake_sign(from)
	}

	fn do_virtual_call(
		machine: &::machine::EthereumMachine,
		env_info: &EnvInfo,
		state: &mut State<StateDB>,
		t: &SignedTransaction,
		analytics: CallAnalytics,
	) -> Result<Executed, CallError> {
		fn call<V, T>(
			state: &mut State<StateDB>,
			env_info: &EnvInfo,
			machine: &::machine::EthereumMachine,
			state_diff: bool,
			transaction: &SignedTransaction,
			options: TransactOptions<T, V>,
		) -> Result<Executed<T::Output, V::Output>, CallError> where
			T: trace::Tracer,
			V: trace::VMTracer,
		{
			let options = options
				.dont_check_nonce()
				.save_output_from_contract();
			let original_state = if state_diff { Some(state.clone()) } else { None };

			let mut ret = Executive::new(state, env_info, machine).transact_virtual(transaction, options)?;

			if let Some(original) = original_state {
				ret.state_diff = Some(state.diff_from(original).map_err(ExecutionError::from)?);
			}
			Ok(ret)
		}

		let state_diff = analytics.state_diffing;

		match (analytics.transaction_tracing, analytics.vm_tracing) {
			(true, true) => call(state, env_info, machine, state_diff, t, TransactOptions::with_tracing_and_vm_tracing()),
			(true, false) => call(state, env_info, machine, state_diff, t, TransactOptions::with_tracing()),
			(false, true) => call(state, env_info, machine, state_diff, t, TransactOptions::with_vm_tracing()),
			(false, false) => call(state, env_info, machine, state_diff, t, TransactOptions::with_no_tracing()),
		}
	}

	fn block_number_ref(&self, id: &BlockId) -> Option<BlockNumber> {
		match *id {
			BlockId::Number(number) => Some(number),
			BlockId::Hash(ref hash) => self.chain.read().block_number(hash),
			BlockId::Earliest => Some(0),
			BlockId::Latest => Some(self.chain.read().best_block_number()),
		}
	}

	/// Retrieve a decoded header given `BlockId`
	///
	/// This method optimizes access patterns for latest block header
	/// to avoid excessive RLP encoding, decoding and hashing.
	fn block_header_decoded(&self, id: BlockId) -> Option<Header> {
		match id {
			BlockId::Latest
				=> Some(self.chain.read().best_block_header()),
			BlockId::Hash(ref hash) if hash == &self.chain.read().best_block_hash()
				=> Some(self.chain.read().best_block_header()),
			BlockId::Number(number) if number == self.chain.read().best_block_number()
				=> Some(self.chain.read().best_block_header()),
			_
				=> self.block_header(id).map(|h| h.decode()),
		}
	}
}

impl snapshot::DatabaseRestore for Client {
	/// Restart the client with a new backend
	fn restore_db(&self, new_db: &str) -> Result<(), EthcoreError> {
		trace!(target: "snapshot", "Replacing client database with {:?}", new_db);

		let _import_lock = self.importer.import_lock.lock();
		let mut state_db = self.state_db.write();
		let mut chain = self.chain.write();
		let mut tracedb = self.tracedb.write();
		self.importer.miner.clear();
		let db = self.db.write();
		db.restore(new_db)?;

		let cache_size = state_db.cache_size();
		*state_db = StateDB::new(journaldb::new(db.clone(), self.pruning, ::db::COL_STATE), cache_size);
		*chain = Arc::new(BlockChain::new(self.config.blockchain.clone(), &[], db.clone()));
		*tracedb = TraceDB::new(self.config.tracing.clone(), db.clone(), chain.clone());
		Ok(())
	}
}

impl Nonce for Client {
	fn nonce(&self, address: &Address, id: BlockId) -> Option<U256> {
		self.state_at(id).and_then(|s| s.nonce(address).ok())
	}
}

impl Balance for Client {
	fn balance(&self, address: &Address, state: StateOrBlock) -> Option<U256> {
		match state {
			StateOrBlock::State(s) => s.balance(address).ok(),
			StateOrBlock::Block(id) => self.state_at(id).and_then(|s| s.balance(address).ok())
		}
	}
}

impl AccountData for Client {}

impl ChainInfo for Client {
	fn chain_info(&self) -> BlockChainInfo {
		let mut chain_info = self.chain.read().chain_info();
		chain_info.pending_total_difficulty = chain_info.total_difficulty + self.importer.block_queue.total_difficulty();
		chain_info
	}
}

impl BlockInfo for Client {
	fn block_header(&self, id: BlockId) -> Option<::encoded::Header> {
		let chain = self.chain.read();

		Self::block_hash(&chain, id).and_then(|hash| chain.block_header_data(&hash))
	}

	fn best_block_header(&self) -> Header {
		self.chain.read().best_block_header()
	}

	fn block(&self, id: BlockId) -> Option<encoded::Block> {
		let chain = self.chain.read();

		Self::block_hash(&chain, id).and_then(|hash| chain.block(&hash))
	}

	fn code_hash(&self, address: &Address, id: BlockId) -> Option<H256> {
		self.state_at(id).and_then(|s| s.code_hash(address).ok())
	}
}

impl TransactionInfo for Client {
	fn transaction_block(&self, id: TransactionId) -> Option<H256> {
		self.transaction_address(id).map(|addr| addr.block_hash)
	}
}

impl BlockChainTrait for Client {}

impl RegistryInfo for Client {
	fn registry_address(&self, name: String, block: BlockId) -> Option<Address> {
		let address = self.registrar_address?;

		self.registrar.functions()
			.get_address()
			.call(keccak(name.as_bytes()), "A", &|data| self.call_contract(block, address, data))
			.ok()
			.and_then(|a| if a.is_zero() {
				None
			} else {
				Some(a)
			})
	}
}

impl CallContract for Client {
	fn call_contract(&self, block_id: BlockId, address: Address, data: Bytes) -> Result<Bytes, String> {
		let state_pruned = || CallError::StatePruned.to_string();
		let state = &mut self.state_at(block_id).ok_or_else(&state_pruned)?;
		let header = self.block_header_decoded(block_id).ok_or_else(&state_pruned)?;

		let transaction = self.contract_call_tx(block_id, address, data);

		self.call(&transaction, Default::default(), state, &header)
			.map_err(|e| format!("{:?}", e))
			.map(|executed| executed.output)
	}
}

impl ImportBlock for Client {
	fn import_block(&self, bytes: Bytes) -> Result<H256, BlockImportError> {
		use verification::queue::kind::BlockLike;
		use verification::queue::kind::blocks::Unverified;

		// TODO [ToDr] This may panic?!
		// create unverified block here so the `keccak` calculation can be cached.
		let unverified = Unverified::new(bytes);
		{
			if self.chain.read().is_known(&unverified.hash()) {
				bail!(BlockImportErrorKind::Import(ImportErrorKind::AlreadyInChain));
			}
			let status = self.block_status(BlockId::Hash(unverified.parent_hash()));
			if status == BlockStatus::Unknown || status == BlockStatus::Pending {
				bail!(BlockImportErrorKind::Block(BlockError::UnknownParent(unverified.parent_hash())));
			}
		}
		Ok(self.importer.block_queue.import(unverified)?)
	}
}

impl StateClient for Client {
	type State = State<::state_db::StateDB>;

	fn latest_state(&self) -> Self::State {
		Client::latest_state(self)
	}

	fn state_at(&self, id: BlockId) -> Option<Self::State> {
		Client::state_at(self, id)
	}
}

impl Call for Client {
	type State = State<::state_db::StateDB>;

	fn call(&self, transaction: &SignedTransaction, analytics: CallAnalytics, state: &mut Self::State, header: &Header) -> Result<Executed, CallError> {
		let env_info = EnvInfo {
			number: header.number(),
			author: header.author().clone(),
			timestamp: header.timestamp(),
			difficulty: header.difficulty().clone(),
			last_hashes: self.build_last_hashes(header.parent_hash()),
			gas_used: U256::default(),
			gas_limit: U256::max_value(),
		};
		let machine = self.engine.machine();

		Self::do_virtual_call(&machine, &env_info, state, transaction, analytics)
	}

	fn call_many(&self, transactions: &[(SignedTransaction, CallAnalytics)], state: &mut Self::State, header: &Header) -> Result<Vec<Executed>, CallError> {
		let mut env_info = EnvInfo {
			number: header.number(),
			author: header.author().clone(),
			timestamp: header.timestamp(),
			difficulty: header.difficulty().clone(),
			last_hashes: self.build_last_hashes(header.parent_hash()),
			gas_used: U256::default(),
			gas_limit: U256::max_value(),
		};

		let mut results = Vec::with_capacity(transactions.len());
		let machine = self.engine.machine();

		for &(ref t, analytics) in transactions {
			let ret = Self::do_virtual_call(machine, &env_info, state, t, analytics)?;
			env_info.gas_used = ret.cumulative_gas_used;
			results.push(ret);
		}

		Ok(results)
	}

	fn estimate_gas(&self, t: &SignedTransaction, state: &Self::State, header: &Header) -> Result<U256, CallError> {
		let (mut upper, max_upper, env_info) = {
			let init = *header.gas_limit();
			let max = init * U256::from(10);

			let env_info = EnvInfo {
				number: header.number(),
				author: header.author().clone(),
				timestamp: header.timestamp(),
				difficulty: header.difficulty().clone(),
				last_hashes: self.build_last_hashes(header.parent_hash()),
				gas_used: U256::default(),
				gas_limit: max,
			};

			(init, max, env_info)
		};

		let sender = t.sender();
		let options = || TransactOptions::with_tracing().dont_check_nonce();

		let cond = |gas| {
			let mut tx = t.as_unsigned().clone();
			tx.gas = gas;
			let tx = tx.fake_sign(sender);

			let mut clone = state.clone();
			Ok(Executive::new(&mut clone, &env_info, self.engine.machine())
				.transact_virtual(&tx, options())
				.map(|r| r.exception.is_none())
				.unwrap_or(false))
		};

		if !cond(upper)? {
			upper = max_upper;
			if !cond(upper)? {
				trace!(target: "estimate_gas", "estimate_gas failed with {}", upper);
				let err = ExecutionError::Internal(format!("Requires higher than upper limit of {}", upper));
				return Err(err.into())
			}
		}
		let lower = t.gas_required(&self.engine.schedule(env_info.number)).into();
		if cond(lower)? {
			trace!(target: "estimate_gas", "estimate_gas succeeded with {}", lower);
			return Ok(lower)
		}

		/// Find transition point between `lower` and `upper` where `cond` changes from `false` to `true`.
		/// Returns the lowest value between `lower` and `upper` for which `cond` returns true.
		/// We assert: `cond(lower) = false`, `cond(upper) = true`
		fn binary_chop<F, E>(mut lower: U256, mut upper: U256, mut cond: F) -> Result<U256, E>
			where F: FnMut(U256) -> Result<bool, E>
		{
			while upper - lower > 1.into() {
				let mid = (lower + upper) / 2.into();
				trace!(target: "estimate_gas", "{} .. {} .. {}", lower, mid, upper);
				let c = cond(mid)?;
				match c {
					true => upper = mid,
					false => lower = mid,
				};
				trace!(target: "estimate_gas", "{} => {} .. {}", c, lower, upper);
			}
			Ok(upper)
		}

		// binary chop to non-excepting call with gas somewhere between 21000 and block gas limit
		trace!(target: "estimate_gas", "estimate_gas chopping {} .. {}", lower, upper);
		binary_chop(lower, upper, cond)
	}
}

impl EngineInfo for Client {
	fn engine(&self) -> &EthEngine {
		Client::engine(self)
	}
}

impl BlockChainClient for Client {
	fn replay(&self, id: TransactionId, analytics: CallAnalytics) -> Result<Executed, CallError> {
		let address = self.transaction_address(id).ok_or(CallError::TransactionNotFound)?;
		let block = BlockId::Hash(address.block_hash);

		const PROOF: &'static str = "The transaction address contains a valid index within block; qed";
		Ok(self.replay_block_transactions(block, analytics)?.nth(address.index).expect(PROOF))
	}

	fn replay_block_transactions(&self, block: BlockId, analytics: CallAnalytics) -> Result<Box<Iterator<Item = Executed>>, CallError> {
		let mut env_info = self.env_info(block).ok_or(CallError::StatePruned)?;
		let body = self.block_body(block).ok_or(CallError::StatePruned)?;
		let mut state = self.state_at_beginning(block).ok_or(CallError::StatePruned)?;
		let txs = body.transactions();
		let engine = self.engine.clone();

		const PROOF: &'static str = "Transactions fetched from blockchain; blockchain transactions are valid; qed";
		const EXECUTE_PROOF: &'static str = "Transaction replayed; qed";

		Ok(Box::new(txs.into_iter()
			.map(move |t| {
				let t = SignedTransaction::new(t).expect(PROOF);
				let machine = engine.machine();
				let x = Self::do_virtual_call(machine, &env_info, &mut state, &t, analytics).expect(EXECUTE_PROOF);
				env_info.gas_used = env_info.gas_used + x.gas_used;
				x
			})))
	}


	fn mode(&self) -> IpcMode {
		let r = self.mode.lock().clone().into();
		trace!(target: "mode", "Asked for mode = {:?}. returning {:?}", &*self.mode.lock(), r);
		r
	}

	fn disable(&self) {
		self.set_mode(IpcMode::Off);
		self.enabled.store(false, AtomicOrdering::Relaxed);
		self.clear_queue();
	}

	fn set_mode(&self, new_mode: IpcMode) {
		trace!(target: "mode", "Client::set_mode({:?})", new_mode);
		if !self.enabled.load(AtomicOrdering::Relaxed) {
			return;
		}
		{
			let mut mode = self.mode.lock();
			*mode = new_mode.clone().into();
			trace!(target: "mode", "Mode now {:?}", &*mode);
			if let Some(ref mut f) = *self.on_user_defaults_change.lock() {
				trace!(target: "mode", "Making callback...");
				f(Some((&*mode).clone()))
			}
		}
		match new_mode {
			IpcMode::Active => self.wake_up(),
			IpcMode::Off => self.sleep(),
			_ => {(*self.sleep_state.lock()).last_activity = Some(Instant::now()); }
		}
	}

	fn spec_name(&self) -> String {
		self.config.spec_name.clone()
	}

	fn set_spec_name(&self, new_spec_name: String) {
		trace!(target: "mode", "Client::set_spec_name({:?})", new_spec_name);
		if !self.enabled.load(AtomicOrdering::Relaxed) {
			return;
		}
		if let Some(ref h) = *self.exit_handler.lock() {
			(*h)(new_spec_name);
		} else {
			warn!("Not hypervised; cannot change chain.");
		}
	}

	fn block_number(&self, id: BlockId) -> Option<BlockNumber> {
		self.block_number_ref(&id)
	}

	fn block_body(&self, id: BlockId) -> Option<encoded::Body> {
		let chain = self.chain.read();

		Self::block_hash(&chain, id).and_then(|hash| chain.block_body(&hash))
	}

	fn block_status(&self, id: BlockId) -> BlockStatus {
		let chain = self.chain.read();
		match Self::block_hash(&chain, id) {
			Some(ref hash) if chain.is_known(hash) => BlockStatus::InChain,
			Some(hash) => self.importer.block_queue.status(&hash).into(),
			None => BlockStatus::Unknown
		}
	}

	fn block_total_difficulty(&self, id: BlockId) -> Option<U256> {
		let chain = self.chain.read();

		Self::block_hash(&chain, id).and_then(|hash| chain.block_details(&hash)).map(|d| d.total_difficulty)
	}

	fn storage_root(&self, address: &Address, id: BlockId) -> Option<H256> {
		self.state_at(id).and_then(|s| s.storage_root(address).ok()).and_then(|x| x)
	}

	fn block_hash(&self, id: BlockId) -> Option<H256> {
		let chain = self.chain.read();
		Self::block_hash(&chain, id)
	}

	fn code(&self, address: &Address, state: StateOrBlock) -> Option<Option<Bytes>> {
		let result = match state {
			StateOrBlock::State(s) => s.code(address).ok(),
			StateOrBlock::Block(id) => self.state_at(id).and_then(|s| s.code(address).ok())
		};

		// Converting from `Option<Option<Arc<Bytes>>>` to `Option<Option<Bytes>>`
		result.map(|c| c.map(|c| (&*c).clone()))
	}

	fn storage_at(&self, address: &Address, position: &H256, state: StateOrBlock) -> Option<H256> {
		match state {
			StateOrBlock::State(s) => s.storage_at(address, position).ok(),
			StateOrBlock::Block(id) => self.state_at(id).and_then(|s| s.storage_at(address, position).ok())
		}
	}

	fn list_accounts(&self, id: BlockId, after: Option<&Address>, count: u64) -> Option<Vec<Address>> {
		if !self.factories.trie.is_fat() {
			trace!(target: "fatdb", "list_accounts: Not a fat DB");
			return None;
		}

		let state = match self.state_at(id) {
			Some(state) => state,
			_ => return None,
		};

		let (root, db) = state.drop();
		let trie = match self.factories.trie.readonly(db.as_hashdb(), &root) {
			Ok(trie) => trie,
			_ => {
				trace!(target: "fatdb", "list_accounts: Couldn't open the DB");
				return None;
			}
		};

		let mut iter = match trie.iter() {
			Ok(iter) => iter,
			_ => return None,
		};

		if let Some(after) = after {
			if let Err(e) = iter.seek(after) {
				trace!(target: "fatdb", "list_accounts: Couldn't seek the DB: {:?}", e);
			}
		}

		let accounts = iter.filter_map(|item| {
			item.ok().map(|(addr, _)| Address::from_slice(&addr))
		}).take(count as usize).collect();

		Some(accounts)
	}

	fn list_storage(&self, id: BlockId, account: &Address, after: Option<&H256>, count: u64) -> Option<Vec<H256>> {
		if !self.factories.trie.is_fat() {
			trace!(target: "fatdb", "list_stroage: Not a fat DB");
			return None;
		}

		let state = match self.state_at(id) {
			Some(state) => state,
			_ => return None,
		};

		let root = match state.storage_root(account) {
			Ok(Some(root)) => root,
			_ => return None,
		};

		let (_, db) = state.drop();
		let account_db = self.factories.accountdb.readonly(db.as_hashdb(), keccak(account));
		let trie = match self.factories.trie.readonly(account_db.as_hashdb(), &root) {
			Ok(trie) => trie,
			_ => {
				trace!(target: "fatdb", "list_storage: Couldn't open the DB");
				return None;
			}
		};

		let mut iter = match trie.iter() {
			Ok(iter) => iter,
			_ => return None,
		};

		if let Some(after) = after {
			if let Err(e) = iter.seek(after) {
				trace!(target: "fatdb", "list_accounts: Couldn't seek the DB: {:?}", e);
			}
		}

		let keys = iter.filter_map(|item| {
			item.ok().map(|(key, _)| H256::from_slice(&key))
		}).take(count as usize).collect();

		Some(keys)
	}

	fn transaction(&self, id: TransactionId) -> Option<LocalizedTransaction> {
		self.transaction_address(id).and_then(|address| self.chain.read().transaction(&address))
	}

	fn uncle(&self, id: UncleId) -> Option<encoded::Header> {
		let index = id.position;
		self.block_body(id.block).and_then(|body| body.view().uncle_rlp_at(index))
			.map(encoded::Header::new)
	}

	fn transaction_receipt(&self, id: TransactionId) -> Option<LocalizedReceipt> {
		let chain = self.chain.read();
		self.transaction_address(id)
			.and_then(|address| chain.block_number(&address.block_hash).and_then(|block_number| {
				let transaction = chain.block_body(&address.block_hash)
					.and_then(|body| body.view().localized_transaction_at(&address.block_hash, block_number, address.index));

				let previous_receipts = (0..address.index + 1)
					.map(|index| {
						let mut address = address.clone();
						address.index = index;
						chain.transaction_receipt(&address)
					})
					.collect();
				match (transaction, previous_receipts) {
					(Some(transaction), Some(previous_receipts)) => {
						Some(transaction_receipt(self.engine().machine(), transaction, previous_receipts))
					},
					_ => None,
				}
			}))
	}

	fn tree_route(&self, from: &H256, to: &H256) -> Option<TreeRoute> {
		let chain = self.chain.read();
		match chain.is_known(from) && chain.is_known(to) {
			true => chain.tree_route(from.clone(), to.clone()),
			false => None
		}
	}

	fn find_uncles(&self, hash: &H256) -> Option<Vec<H256>> {
		self.chain.read().find_uncle_hashes(hash, self.engine.maximum_uncle_age())
	}

	fn state_data(&self, hash: &H256) -> Option<Bytes> {
		self.state_db.read().journal_db().state(hash)
	}

	fn block_receipts(&self, hash: &H256) -> Option<Bytes> {
		self.chain.read().block_receipts(hash).map(|receipts| ::rlp::encode(&receipts).into_vec())
	}

	fn queue_info(&self) -> BlockQueueInfo {
		self.importer.block_queue.queue_info()
	}

	fn clear_queue(&self) {
		self.importer.block_queue.clear();
	}

	fn additional_params(&self) -> BTreeMap<String, String> {
		self.engine.additional_params().into_iter().collect()
	}

	fn logs(&self, filter: Filter) -> Vec<LocalizedLogEntry> {
		// Wrap the logic inside a closure so that we can take advantage of question mark syntax.
		let fetch_logs = || {
			let chain = self.chain.read();

			// First, check whether `filter.from_block` and `filter.to_block` is on the canon chain. If so, we can use the
			// optimized version.
			let is_canon = |id| {
				match id {
					// If it is referred by number, then it is always on the canon chain.
					&BlockId::Earliest | &BlockId::Latest | &BlockId::Number(_) => true,
					// If it is referred by hash, we see whether a hash -> number -> hash conversion gives us the same
					// result.
					&BlockId::Hash(ref hash) => chain.is_canon(hash),
				}
			};

			let blocks = if is_canon(&filter.from_block) && is_canon(&filter.to_block) {
				// If we are on the canon chain, use bloom filter to fetch required hashes.
				let from = self.block_number_ref(&filter.from_block)?;
				let to = self.block_number_ref(&filter.to_block)?;

				filter.bloom_possibilities().iter()
					.map(|bloom| {
						chain.blocks_with_bloom(bloom, from, to)
					})
					.flat_map(|m| m)
					// remove duplicate elements
					.collect::<BTreeSet<u64>>()
					.into_iter()
					.filter_map(|n| chain.block_hash(n))
					.collect::<Vec<H256>>()

			} else {
				// Otherwise, we use a slower version that finds a link between from_block and to_block.
				let from_hash = Self::block_hash(&chain, filter.from_block)?;
				let from_number = chain.block_number(&from_hash)?;
				let to_hash = Self::block_hash(&chain, filter.from_block)?;

				let blooms = filter.bloom_possibilities();
				let bloom_match = |header: &encoded::Header| {
					blooms.iter().any(|bloom| header.log_bloom().contains_bloom(bloom))
				};

				let (blocks, last_hash) = {
					let mut blocks = Vec::new();
					let mut current_hash = to_hash;

					loop {
						let header = chain.block_header_data(&current_hash)?;
						if bloom_match(&header) {
							blocks.push(current_hash);
						}

						// Stop if `from` block is reached.
						if header.number() <= from_number {
							break;
						}
						current_hash = header.parent_hash();
					}

					blocks.reverse();
					(blocks, current_hash)
				};

				// Check if we've actually reached the expected `from` block.
				if last_hash != from_hash || blocks.is_empty() {
					return None;
				}

				blocks
			};

			Some(self.chain.read().logs(blocks, |entry| filter.matches(entry), filter.limit))
		};

		fetch_logs().unwrap_or_default()
	}

	fn filter_traces(&self, filter: TraceFilter) -> Option<Vec<LocalizedTrace>> {
		if !self.tracedb.read().tracing_enabled() {
			return None;
		}

		let start = self.block_number(filter.range.start)?;
		let end = self.block_number(filter.range.end)?;

		let db_filter = trace::Filter {
			range: start as usize..end as usize,
			from_address: filter.from_address.into(),
			to_address: filter.to_address.into(),
		};

		let traces = self.tracedb.read()
			.filter(&db_filter)
			.into_iter()
			.skip(filter.after.unwrap_or(0))
			.take(filter.count.unwrap_or(usize::max_value()))
			.collect();
		Some(traces)
	}

	fn trace(&self, trace: TraceId) -> Option<LocalizedTrace> {
		if !self.tracedb.read().tracing_enabled() {
			return None;
		}

		let trace_address = trace.address;
		self.transaction_address(trace.transaction)
			.and_then(|tx_address| {
				self.block_number(BlockId::Hash(tx_address.block_hash))
					.and_then(|number| self.tracedb.read().trace(number, tx_address.index, trace_address))
			})
	}

	fn transaction_traces(&self, transaction: TransactionId) -> Option<Vec<LocalizedTrace>> {
		if !self.tracedb.read().tracing_enabled() {
			return None;
		}

		self.transaction_address(transaction)
			.and_then(|tx_address| {
				self.block_number(BlockId::Hash(tx_address.block_hash))
					.and_then(|number| self.tracedb.read().transaction_traces(number, tx_address.index))
			})
	}

	fn block_traces(&self, block: BlockId) -> Option<Vec<LocalizedTrace>> {
		if !self.tracedb.read().tracing_enabled() {
			return None;
		}

		self.block_number(block)
			.and_then(|number| self.tracedb.read().block_traces(number))
	}

	fn last_hashes(&self) -> LastHashes {
		(*self.build_last_hashes(&self.chain.read().best_block_hash())).clone()
	}

	fn ready_transactions(&self) -> Vec<Arc<VerifiedTransaction>> {
		self.importer.miner.ready_transactions(self)
	}

	fn signing_chain_id(&self) -> Option<u64> {
		self.engine.signing_chain_id(&self.latest_env_info())
	}

	fn block_extra_info(&self, id: BlockId) -> Option<BTreeMap<String, String>> {
		self.block_header_decoded(id)
			.map(|header| self.engine.extra_info(&header))
	}

	fn uncle_extra_info(&self, id: UncleId) -> Option<BTreeMap<String, String>> {
		self.uncle(id)
			.map(|header| self.engine.extra_info(&header.decode()))
	}

	fn pruning_info(&self) -> PruningInfo {
		PruningInfo {
			earliest_chain: self.chain.read().first_block_number().unwrap_or(1),
			earliest_state: self.state_db.read().journal_db().earliest_era().unwrap_or(0),
		}
	}

	fn transact_contract(&self, address: Address, data: Bytes) -> Result<(), transaction::Error> {
		let authoring_params = self.importer.miner.authoring_params();
		let transaction = Transaction {
			nonce: self.latest_nonce(&authoring_params.author),
			action: Action::Call(address),
			gas: self.importer.miner.sensible_gas_limit(),
			gas_price: self.importer.miner.sensible_gas_price(),
			value: U256::zero(),
			data: data,
		};
		let chain_id = self.engine.signing_chain_id(&self.latest_env_info());
		let signature = self.engine.sign(transaction.hash(chain_id))
			.map_err(|e| transaction::Error::InvalidSignature(e.to_string()))?;
		let signed = SignedTransaction::new(transaction.with_signature(signature, chain_id))?;
		self.importer.miner.import_own_transaction(self, signed.into())
	}

	fn registrar_address(&self) -> Option<Address> {
		self.registrar_address.clone()
	}

	fn eip86_transition(&self) -> u64 {
		self.engine().params().eip86_transition
	}
}

impl IoClient for Client {
	fn queue_transactions(&self, transactions: Vec<Bytes>, peer_id: usize) {
		let len = transactions.len();
		self.queue_transactions.queue(&mut self.io_channel.lock(), len, move |client| {
			trace_time!("import_queued_transactions");

			let txs: Vec<UnverifiedTransaction> = transactions
				.iter()
				.filter_map(|bytes| client.engine.decode_transaction(bytes).ok())
				.collect();

			client.notify(|notify| {
				notify.transactions_received(&txs, peer_id);
			});

			client.importer.miner.import_external_transactions(client, txs);
		}).unwrap_or_else(|e| {
			debug!(target: "client", "Ignoring {} transactions: {}", len, e);
		});
	}

	fn queue_ancient_block(&self, block_bytes: Bytes, receipts_bytes: Bytes) -> Result<H256, BlockImportError> {
		let hash = {
			// TODO [ToDr] This may panic?!
			let header = view!(BlockView, &block_bytes).header_view();
			// check block order
			if self.chain.read().is_known(&header.hash()) {
				bail!(BlockImportErrorKind::Import(ImportErrorKind::AlreadyInChain));
			}
			let status = self.block_status(BlockId::Hash(header.parent_hash()));
			if  status == BlockStatus::Unknown || status == BlockStatus::Pending {
				bail!(BlockImportErrorKind::Block(BlockError::UnknownParent(header.parent_hash())));
			}
			header.hash()
		};

		match self.queue_ancient_blocks.queue(&mut self.io_channel.lock(), 1, move |client| {
			client.importer.import_old_block(
				&block_bytes,
				&receipts_bytes,
				&**client.db.read(),
				&*client.chain.read()
			).map(|_| ()).unwrap_or_else(|e| {
				error!(target: "client", "Error importing ancient block: {}", e);
			});
		}) {
			Ok(_) => Ok(hash),
			Err(e) => bail!(BlockImportErrorKind::Other(format!("{}", e))),
		}
	}

	fn queue_consensus_message(&self, message: Bytes) {
		match self.queue_consensus_message.queue(&mut self.io_channel.lock(), 1, move |client| {
			if let Err(e) = client.engine().handle_message(&message) {
				debug!(target: "poa", "Invalid message received: {}", e);
			}
		}) {
			Ok(_) => (),
			Err(e) => {
				debug!(target: "poa", "Ignoring the message, error queueing: {}", e);
			}
		}
	}
}

impl ReopenBlock for Client {
	fn reopen_block(&self, block: ClosedBlock) -> OpenBlock {
		let engine = &*self.engine;
		let mut block = block.reopen(engine);
		let max_uncles = engine.maximum_uncle_count(block.header().number());
		if block.uncles().len() < max_uncles {
			let chain = self.chain.read();
			let h = chain.best_block_hash();
			// Add new uncles
			let uncles = chain
				.find_uncle_hashes(&h, engine.maximum_uncle_age())
				.unwrap_or_else(Vec::new);

			for h in uncles {
				if !block.uncles().iter().any(|header| header.hash() == h) {
					let uncle = chain.block_header_data(&h).expect("find_uncle_hashes only returns hashes for existing headers; qed");
					block.push_uncle(uncle.decode()).expect("pushing up to maximum_uncle_count;
												push_uncle is not ok only if more than maximum_uncle_count is pushed;
												so all push_uncle are Ok;
												qed");
					if block.uncles().len() >= max_uncles { break }
				}
			}

		}
		block
	}
}

impl PrepareOpenBlock for Client {
	fn prepare_open_block(&self, author: Address, gas_range_target: (U256, U256), extra_data: Bytes) -> OpenBlock {
		let engine = &*self.engine;
		let chain = self.chain.read();
		let best_header = chain.best_block_header();
		let h = best_header.hash();

		let is_epoch_begin = chain.epoch_transition(best_header.number(), h).is_some();
		let mut open_block = OpenBlock::new(
			engine,
			self.factories.clone(),
			self.tracedb.read().tracing_enabled(),
			self.state_db.read().boxed_clone_canon(&h),
			&best_header,
			self.build_last_hashes(&h),
			author,
			gas_range_target,
			extra_data,
			is_epoch_begin,
		).expect("OpenBlock::new only fails if parent state root invalid; state root of best block's header is never invalid; qed");

		// Add uncles
		chain
			.find_uncle_headers(&h, engine.maximum_uncle_age())
			.unwrap_or_else(Vec::new)
			.into_iter()
			.take(engine.maximum_uncle_count(open_block.header().number()))
			.foreach(|h| {
				open_block.push_uncle(h.decode()).expect("pushing maximum_uncle_count;
												open_block was just created;
												push_uncle is not ok only if more than maximum_uncle_count is pushed;
												so all push_uncle are Ok;
												qed");
			});

		open_block
	}
}

impl BlockProducer for Client {}

impl ScheduleInfo for Client {
	fn latest_schedule(&self) -> Schedule {
		self.engine.schedule(self.latest_env_info().number)
	}
}

impl ImportSealedBlock for Client {
	fn import_sealed_block(&self, block: SealedBlock) -> ImportResult {
		let h = block.header().hash();
		let start = Instant::now();
		let route = {
			// scope for self.import_lock
			let _import_lock = self.importer.import_lock.lock();
			trace_time!("import_sealed_block");

			let number = block.header().number();
			let block_data = block.rlp_bytes();
			let header = block.header().clone();

			let route = self.importer.commit_block(block, &header, &block_data, self);
			trace!(target: "client", "Imported sealed block #{} ({})", number, h);
			self.state_db.write().sync_cache(&route.enacted, &route.retracted, false);
			route
		};
		let (enacted, retracted) = self.importer.calculate_enacted_retracted(&[route]);
		self.importer.miner.chain_new_blocks(self, &[h.clone()], &[], &enacted, &retracted, true);
		self.notify(|notify| {
			notify.new_blocks(
				vec![h.clone()],
				vec![],
				enacted.clone(),
				retracted.clone(),
				vec![h.clone()],
				vec![],
				start.elapsed(),
			);
		});
		self.db.read().flush().expect("DB flush failed.");
		Ok(h)
	}
}

impl BroadcastProposalBlock for Client {
	fn broadcast_proposal_block(&self, block: SealedBlock) {
		const DURATION_ZERO: Duration = Duration::from_millis(0);
		self.notify(|notify| {
			notify.new_blocks(
				vec![],
				vec![],
				vec![],
				vec![],
				vec![],
				vec![block.rlp_bytes()],
				DURATION_ZERO,
			);
		});
	}
}

impl SealedBlockImporter for Client {}

impl ::miner::TransactionVerifierClient for Client {}
impl ::miner::BlockChainClient for Client {}

impl super::traits::EngineClient for Client {
	fn update_sealing(&self) {
		self.importer.miner.update_sealing(self)
	}

	fn submit_seal(&self, block_hash: H256, seal: Vec<Bytes>) {
		let import = self.importer.miner.submit_seal(block_hash, seal).and_then(|block| self.import_sealed_block(block));
		if let Err(err) = import {
			warn!(target: "poa", "Wrong internal seal submission! {:?}", err);
		}
	}

	fn broadcast_consensus_message(&self, message: Bytes) {
		self.notify(|notify| notify.broadcast(ChainMessageType::Consensus(message.clone())));
	}

	fn epoch_transition_for(&self, parent_hash: H256) -> Option<::engines::EpochTransition> {
		self.chain.read().epoch_transition_for(parent_hash)
	}

	fn as_full_client(&self) -> Option<&BlockChainClient> { Some(self) }

	fn block_number(&self, id: BlockId) -> Option<BlockNumber> {
		BlockChainClient::block_number(self, id)
	}

	fn block_header(&self, id: BlockId) -> Option<::encoded::Header> {
		BlockChainClient::block_header(self, id)
	}
}

impl ProvingBlockChainClient for Client {
	fn prove_storage(&self, key1: H256, key2: H256, id: BlockId) -> Option<(Vec<Bytes>, H256)> {
		self.state_at(id)
			.and_then(move |state| state.prove_storage(key1, key2).ok())
	}

	fn prove_account(&self, key1: H256, id: BlockId) -> Option<(Vec<Bytes>, ::types::basic_account::BasicAccount)> {
		self.state_at(id)
			.and_then(move |state| state.prove_account(key1).ok())
	}

	fn prove_transaction(&self, transaction: SignedTransaction, id: BlockId) -> Option<(Bytes, Vec<DBValue>)> {
		let (header, mut env_info) = match (self.block_header(id), self.env_info(id)) {
			(Some(s), Some(e)) => (s, e),
			_ => return None,
		};

		env_info.gas_limit = transaction.gas.clone();
		let mut jdb = self.state_db.read().journal_db().boxed_clone();

		state::prove_transaction(
			jdb.as_hashdb_mut(),
			header.state_root().clone(),
			&transaction,
			self.engine.machine(),
			&env_info,
			self.factories.clone(),
			false,
		)
	}


	fn epoch_signal(&self, hash: H256) -> Option<Vec<u8>> {
		// pending transitions are never deleted, and do not contain
		// finality proofs by definition.
		self.chain.read().get_pending_transition(hash).map(|pending| pending.proof)
	}
}

impl Drop for Client {
	fn drop(&mut self) {
		self.engine.stop();
	}
}

/// Returns `LocalizedReceipt` given `LocalizedTransaction`
/// and a vector of receipts from given block up to transaction index.
fn transaction_receipt(machine: &::machine::EthereumMachine, mut tx: LocalizedTransaction, mut receipts: Vec<Receipt>) -> LocalizedReceipt {
	assert_eq!(receipts.len(), tx.transaction_index + 1, "All previous receipts are provided.");

	let sender = tx.sender();
	let receipt = receipts.pop().expect("Current receipt is provided; qed");
	let prior_gas_used = match tx.transaction_index {
		0 => 0.into(),
		i => receipts.get(i - 1).expect("All previous receipts are provided; qed").gas_used,
	};
	let no_of_logs = receipts.into_iter().map(|receipt| receipt.logs.len()).sum::<usize>();
	let transaction_hash = tx.hash();
	let block_hash = tx.block_hash;
	let block_number = tx.block_number;
	let transaction_index = tx.transaction_index;

	LocalizedReceipt {
		transaction_hash: transaction_hash,
		transaction_index: transaction_index,
		block_hash: block_hash,
		block_number: block_number,
		cumulative_gas_used: receipt.gas_used,
		gas_used: receipt.gas_used - prior_gas_used,
		contract_address: match tx.action {
			Action::Call(_) => None,
			Action::Create => Some(contract_address(machine.create_address_scheme(block_number), &sender, &tx.nonce, &tx.data).0)
		},
		logs: receipt.logs.into_iter().enumerate().map(|(i, log)| LocalizedLogEntry {
			entry: log,
			block_hash: block_hash,
			block_number: block_number,
			transaction_hash: transaction_hash,
			transaction_index: transaction_index,
			transaction_log_index: i,
			log_index: no_of_logs + i,
		}).collect(),
		log_bloom: receipt.log_bloom,
		outcome: receipt.outcome,
	}
}

#[cfg(test)]
mod tests {

	#[test]
	fn should_not_cache_details_before_commit() {
		use client::{BlockChainClient, ChainInfo};
		use test_helpers::{generate_dummy_client, get_good_dummy_block_hash};

		use std::thread;
		use std::time::Duration;
		use std::sync::Arc;
		use std::sync::atomic::{AtomicBool, Ordering};
		use kvdb::DBTransaction;

		let client = generate_dummy_client(0);
		let genesis = client.chain_info().best_block_hash;
		let (new_hash, new_block) = get_good_dummy_block_hash();

		let go = {
			// Separate thread uncommited transaction
			let go = Arc::new(AtomicBool::new(false));
			let go_thread = go.clone();
			let another_client = client.clone();
			thread::spawn(move || {
				let mut batch = DBTransaction::new();
				another_client.chain.read().insert_block(&mut batch, &new_block, Vec::new());
				go_thread.store(true, Ordering::SeqCst);
			});
			go
		};

		while !go.load(Ordering::SeqCst) { thread::park_timeout(Duration::from_millis(5)); }

		assert!(client.tree_route(&genesis, &new_hash).is_none());
	}

	#[test]
	fn should_return_correct_log_index() {
		use hash::keccak;
		use super::transaction_receipt;
		use ethkey::KeyPair;
		use log_entry::{LogEntry, LocalizedLogEntry};
		use receipt::{Receipt, LocalizedReceipt, TransactionOutcome};
		use transaction::{Transaction, LocalizedTransaction, Action};

		// given
		let key = KeyPair::from_secret_slice(&keccak("test")).unwrap();
		let secret = key.secret();
		let machine = ::ethereum::new_frontier_test_machine();

		let block_number = 1;
		let block_hash = 5.into();
		let state_root = 99.into();
		let gas_used = 10.into();
		let raw_tx = Transaction {
			nonce: 0.into(),
			gas_price: 0.into(),
			gas: 21000.into(),
			action: Action::Call(10.into()),
			value: 0.into(),
			data: vec![],
		};
		let tx1 = raw_tx.clone().sign(secret, None);
		let transaction = LocalizedTransaction {
			signed: tx1.clone().into(),
			block_number: block_number,
			block_hash: block_hash,
			transaction_index: 1,
			cached_sender: Some(tx1.sender()),
		};
		let logs = vec![LogEntry {
			address: 5.into(),
			topics: vec![],
			data: vec![],
		}, LogEntry {
			address: 15.into(),
			topics: vec![],
			data: vec![],
		}];
		let receipts = vec![Receipt {
			outcome: TransactionOutcome::StateRoot(state_root),
			gas_used: 5.into(),
			log_bloom: Default::default(),
			logs: vec![logs[0].clone()],
		}, Receipt {
			outcome: TransactionOutcome::StateRoot(state_root),
			gas_used: gas_used,
			log_bloom: Default::default(),
			logs: logs.clone(),
		}];

		// when
		let receipt = transaction_receipt(&machine, transaction, receipts);

		// then
		assert_eq!(receipt, LocalizedReceipt {
			transaction_hash: tx1.hash(),
			transaction_index: 1,
			block_hash: block_hash,
			block_number: block_number,
			cumulative_gas_used: gas_used,
			gas_used: gas_used - 5.into(),
			contract_address: None,
			logs: vec![LocalizedLogEntry {
				entry: logs[0].clone(),
				block_hash: block_hash,
				block_number: block_number,
				transaction_hash: tx1.hash(),
				transaction_index: 1,
				transaction_log_index: 0,
				log_index: 1,
			}, LocalizedLogEntry {
				entry: logs[1].clone(),
				block_hash: block_hash,
				block_number: block_number,
				transaction_hash: tx1.hash(),
				transaction_index: 1,
				transaction_log_index: 1,
				log_index: 2,
			}],
			log_bloom: Default::default(),
			outcome: TransactionOutcome::StateRoot(state_root),
		});
	}
}

#[derive(Debug)]
enum QueueError {
	Channel(IoError),
	Full(usize),
}

impl fmt::Display for QueueError {
	fn fmt(&self, fmt: &mut fmt::Formatter) -> fmt::Result {
		match *self {
			QueueError::Channel(ref c) => fmt::Display::fmt(c, fmt),
			QueueError::Full(limit) => write!(fmt, "The queue is full ({})", limit),
		}
	}
}

/// Queue some items to be processed by IO client.
struct IoChannelQueue {
	currently_queued: Arc<AtomicUsize>,
	limit: usize,
}

impl IoChannelQueue {
	pub fn new(limit: usize) -> Self {
		IoChannelQueue {
			currently_queued: Default::default(),
			limit,
		}
	}

	pub fn queue<F>(&self, channel: &mut IoChannel<ClientIoMessage>, count: usize, fun: F) -> Result<(), QueueError> where
		F: Fn(&Client) + Send + Sync + 'static,
	{
		let queue_size = self.currently_queued.load(AtomicOrdering::Relaxed);
		ensure!(queue_size < self.limit, QueueError::Full(self.limit));

		let currently_queued = self.currently_queued.clone();
		let result = channel.send(ClientIoMessage::execute(move |client| {
			currently_queued.fetch_sub(count, AtomicOrdering::SeqCst);
			fun(client);
		}));

		match result {
			Ok(_) => {
				self.currently_queued.fetch_add(count, AtomicOrdering::SeqCst);
				Ok(())
			},
			Err(e) => Err(QueueError::Channel(e)),
		}
	}
}<|MERGE_RESOLUTION|>--- conflicted
+++ resolved
@@ -14,13 +14,8 @@
 // You should have received a copy of the GNU General Public License
 // along with Parity.  If not, see <http://www.gnu.org/licenses/>.
 
-<<<<<<< HEAD
-use itertools::Itertools;
-use std::collections::{HashSet, HashMap, BTreeMap, VecDeque};
+use std::collections::{HashSet, HashMap, BTreeMap, BTreeSet, VecDeque};
 use std::fmt;
-=======
-use std::collections::{HashSet, HashMap, BTreeMap, BTreeSet, VecDeque};
->>>>>>> eec73647
 use std::str::FromStr;
 use std::sync::atomic::{AtomicUsize, AtomicBool, Ordering as AtomicOrdering};
 use std::sync::{Arc, Weak};
@@ -29,6 +24,7 @@
 // util
 use hash::keccak;
 use bytes::Bytes;
+use itertools::Itertools;
 use journaldb;
 use trie::{TrieSpec, TrieFactory, Trie};
 use kvdb::{DBValue, KeyValueDB, DBTransaction};
